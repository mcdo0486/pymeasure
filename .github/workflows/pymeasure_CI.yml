name: PyMeasure CI
on:
  push:
    branches:
      - master
      - develop
  pull_request:

jobs:
  docs_lint:
    name: Docs and Linting
    runs-on: "ubuntu-latest"
    defaults:
      run:
        shell: bash -l {0}
    steps:
      - uses: actions/checkout@v3
        with:
          fetch-depth: 0
      - name: Cache conda
        uses: actions/cache@v2
        env:
          CACHE_NUMBER: 0  # Increase to reset the cache
        with:
          path: ~/conda_pkgs_dir
          key: py3.8-ubuntu-latest-conda-${{ env.CACHE_NUMBER }}-${{ hashFiles('requirements/*.yml') }}
      - name: Install pymeasure requirements
        uses: conda-incubator/setup-miniconda@v2
        with:
          python-version: "3.9"
          environment-file: requirements/pymeasure.yml
          activate-environment: pymeasure
          auto-update-conda: true
          use-only-tar-bz2: true  # for caching to work properly
      - name: Install any packages missing in conda with pip
        run: |
          conda activate pymeasure
          pip install .
      - name: Conda info & list
        run: |
          conda info
          conda list
      - name: Set up flake8 annotations
        uses: rbialon/flake8-annotations@v1
      - name: Lint with flake8
        run: |
          # Be sure to check for Python syntax errors or undefined names
          flake8 . --count --extend-select=E9,F63,F7,F82 --show-source --statistics
      - uses: ammaraskar/sphinx-problem-matcher@master
      - name: Generate docs
        if: always()  # run even if the previous step failed
        working-directory: ./docs
        run: |
          echo "::add-matcher::.github/sphinx.json"
          make html SPHINXOPTS="-W --keep-going"
      - name: Run doctests
        if: always()  # run even if the previous step failed
        working-directory: ./docs
        run: |
          echo "::add-matcher::.github/sphinx.json"
          make doctest SPHINXOPTS="-W --keep-going"
  test:
    name: Python ${{ matrix.python-version }}, ${{ matrix.os }}
    runs-on: ${{ matrix.os }}
    defaults:
      run:
        shell: bash -l {0}
    strategy:
      fail-fast: true
      matrix:
        os: ["ubuntu-latest", "macos-latest", "windows-latest"]
        python-version: ["3.7", "3.8", "3.9", "3.10"]
    steps:
      - uses: actions/checkout@v3
        with:
          fetch-depth: 0
      - name: Cache conda
        uses: actions/cache@v2
        env:
          CACHE_NUMBER: 0  # Increase to reset the cache
        with:
          path: ~/conda_pkgs_dir
          key: py${{ matrix.python-version }}-${{ matrix.os }}-conda-${{ env.CACHE_NUMBER }}-${{ hashFiles('requirements/*.yml') }}
      - name: Install pymeasure requirements
        uses: conda-incubator/setup-miniconda@v2
        with:
          python-version: ${{ matrix.python-version }}
          environment-file: requirements/pymeasure.yml
          activate-environment: pymeasure
          auto-update-conda: true
          use-only-tar-bz2: true  # for caching to work properly
<<<<<<< HEAD
      - name: Install any packages missing in conda with pip
        run: |
          conda activate pymeasure
          pip install .
=======
      - name: Install Pymeasure
        # If the pytest problem matcher stops working because of bad paths, do an editable install
        run: pip install .[tests]
      - name: Pymeasure version
        run: python -c "import pymeasure;print(pymeasure.__version__)"
>>>>>>> 8745d65d
      - name: Conda info & list
        run: |
          conda info
          conda list
      - name: Run pytest with xvfb
        if: runner.os == 'Linux'
        run: |
          echo "::add-matcher::.github/pytest.json"
          xvfb-run -a pytest
      - name: Run pytest
        if: runner.os != 'Linux'
        run: |
          echo "::add-matcher::.github/pytest.json"
          pytest<|MERGE_RESOLUTION|>--- conflicted
+++ resolved
@@ -89,18 +89,15 @@
           activate-environment: pymeasure
           auto-update-conda: true
           use-only-tar-bz2: true  # for caching to work properly
-<<<<<<< HEAD
       - name: Install any packages missing in conda with pip
         run: |
           conda activate pymeasure
           pip install .
-=======
       - name: Install Pymeasure
         # If the pytest problem matcher stops working because of bad paths, do an editable install
         run: pip install .[tests]
       - name: Pymeasure version
         run: python -c "import pymeasure;print(pymeasure.__version__)"
->>>>>>> 8745d65d
       - name: Conda info & list
         run: |
           conda info
