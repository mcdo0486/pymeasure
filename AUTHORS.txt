Colin Jermain
Graham Rowlands
Minh-Hai Nguyen
Guen Prawiro-Atmodjo
Tim van Boxtel
Davide Spirito
Marcos Guimaraes
Ghislain Antony Vaillant
Ben Feinstein
Neal Reynolds
Christoph Buchner
Julian Dlugosch
Sylvain Karlen
Joseph Mittelstaedt
Troy Fox
Vikram Sekar
Casper Schippers
Sumatran Tiger
Michael Schneider
Dennis Feng
Stefano Pirotta
Moritz Jung
Richard Schlitz
Manuel Zahn
Mikhaël Myara
Domenic Prete
Mathieu Jeannin
Domenic Prete
Paul Goulain
John McMaster
Dominik Kriegner
Jonathan Larochelle
Dominic Caron
Mathieu Plante
Michele Sardo
Steven Siegl
Benjamin Klebel-Knobloch
<<<<<<< HEAD
Demetra Adrahtas
Dan McDonald
Hud Wahab
=======
Hud Wahab
Demetra Adrahtas
Dan McDonald
>>>>>>> 91544a78
<|MERGE_RESOLUTION|>--- conflicted
+++ resolved
@@ -35,12 +35,6 @@
 Michele Sardo
 Steven Siegl
 Benjamin Klebel-Knobloch
-<<<<<<< HEAD
-Demetra Adrahtas
-Dan McDonald
-Hud Wahab
-=======
 Hud Wahab
 Demetra Adrahtas
-Dan McDonald
->>>>>>> 91544a78
+Dan McDonald