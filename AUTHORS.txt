Colin Jermain
Graham Rowlands
Minh-Hai Nguyen
Guen Prawiro-Atmodjo
Tim van Boxtel
Davide Spirito
Marcos Guimaraes
Ghislain Antony Vaillant
Ben Feinstein
Neal Reynolds
Christoph Buchner
Julian Dlugosch
Sylvain Karlen
Joseph Mittelstaedt
Troy Fox
Vikram Sekar
Casper Schippers
Sumatran Tiger
Michael Schneider
Dennis Feng
Stefano Pirotta
Moritz Jung
Richard Schlitz
Manuel Zahn
Mikhaël Myara
Paul Goulain
John McMaster
Dominik Kriegner
Jonathan Larochelle
Dominic Caron
Mathieu Plante
Michele Sardo
<<<<<<< HEAD
Markus Röleke
=======
Steven Siegl
Benjamin Klebel-Knobloch
>>>>>>> e340f1c4
<|MERGE_RESOLUTION|>--- conflicted
+++ resolved
@@ -30,9 +30,6 @@
 Dominic Caron
 Mathieu Plante
 Michele Sardo
-<<<<<<< HEAD
-Markus Röleke
-=======
 Steven Siegl
 Benjamin Klebel-Knobloch
->>>>>>> e340f1c4
+Markus Röleke