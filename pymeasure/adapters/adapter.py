#
# This file is part of the PyMeasure package.
#
# Copyright (c) 2013-2022 PyMeasure Developers
#
# Permission is hereby granted, free of charge, to any person obtaining a copy
# of this software and associated documentation files (the "Software"), to deal
# in the Software without restriction, including without limitation the rights
# to use, copy, modify, merge, publish, distribute, sublicense, and/or sell
# copies of the Software, and to permit persons to whom the Software is
# furnished to do so, subject to the following conditions:
#
# The above copyright notice and this permission notice shall be included in
# all copies or substantial portions of the Software.
#
# THE SOFTWARE IS PROVIDED "AS IS", WITHOUT WARRANTY OF ANY KIND, EXPRESS OR
# IMPLIED, INCLUDING BUT NOT LIMITED TO THE WARRANTIES OF MERCHANTABILITY,
# FITNESS FOR A PARTICULAR PURPOSE AND NONINFRINGEMENT. IN NO EVENT SHALL THE
# AUTHORS OR COPYRIGHT HOLDERS BE LIABLE FOR ANY CLAIM, DAMAGES OR OTHER
# LIABILITY, WHETHER IN AN ACTION OF CONTRACT, TORT OR OTHERWISE, ARISING FROM,
# OUT OF OR IN CONNECTION WITH THE SOFTWARE OR THE USE OR OTHER DEALINGS IN
# THE SOFTWARE.
#

import numpy as np
from copy import copy
import logging
from pymeasure.log import console_log


class Adapter:
    """ Base class for Adapter child classes, which adapt between the Instrument
    object and the connection, to allow flexible use of different connection
    techniques.

    This class should only be inherited from.

    :param preprocess_reply: optional callable used to preprocess strings
        received from the instrument. The callable returns the processed string.
    :param debug: optional boolean if logging of commands should be enabled. Default is False
    :param log_wrapper: optional callable used to wrap the logging instance. Default is pymeasure.log.console_log
    :param kwargs: all other keyword arguments are ignored.
    """

<<<<<<< HEAD
    def __init__(self, preprocess_reply=None, debug=False, log_wrapper=console_log, **kwargs):
=======
    def __init__(self, preprocess_reply=None, **kwargs):
>>>>>>> f03315b3
        self.preprocess_reply = preprocess_reply
        self.connection = None
        self.debug = debug
        self.log = logging.getLogger(__name__)
        log_wrapper(self.log)

    def __del__(self):
        """Close connection upon garbage collection of the device"""
        if self.connection is not None:
            self.connection.close()

    def write(self, command):
        """ Writes a command to the instrument

        :param command: SCPI command string to be sent to the instrument
        """
        raise NameError("Adapter (sub)class has not implemented writing")

    def ask(self, command):
        """ Writes the command to the instrument and returns the resulting
        ASCII response

        :param command: SCPI command string to be sent to the instrument
        :returns: String ASCII response of the instrument
        """
        self.write(command)
        return self.read()

    def read(self):
        """ Reads until the buffer is empty and returns the resulting
        ASCII respone

        :returns: String ASCII response of the instrument.
        """
        raise NameError("Adapter (sub)class has not implemented reading")

    def values(self, command, separator=',', cast=float, preprocess_reply=None):
        """ Writes a command to the instrument and returns a list of formatted
        values from the result

        :param command: SCPI command to be sent to the instrument
        :param separator: A separator character to split the string into a list
        :param cast: A type to cast the result
        :param preprocess_reply: optional callable used to preprocess values
            received from the instrument. The callable returns the processed string.
            If not specified, the Adapter default is used if available, otherwise no
            preprocessing is done.
        :returns: A list of the desired type, or strings where the casting fails
        """
        results = str(self.ask(command)).strip()
        if callable(preprocess_reply):
            results = preprocess_reply(results)
        elif callable(self.preprocess_reply):
            results = self.preprocess_reply(results)
        results = results.split(separator)
        for i, result in enumerate(results):
            try:
                if cast == bool:
                    # Need to cast to float first since results are usually
                    # strings and bool of a non-empty string is always True
                    results[i] = bool(float(result))
                else:
                    results[i] = cast(result)
            except Exception:
                pass  # Keep as string
        return results

    def binary_values(self, command, header_bytes=0, dtype=np.float32):
        """ Returns a numpy array from a query for binary data

        :param command: SCPI command to be sent to the instrument
        :param header_bytes: Integer number of bytes to ignore in header
        :param dtype: The NumPy data type to format the values with
        :returns: NumPy array of values
        """
        raise NameError("Adapter (sub)class has not implemented the "
                        "binary_values method")


class FakeAdapter(Adapter):
    """Provides a fake adapter for debugging purposes,
    which bounces back the command so that arbitrary values
    testing is possible.

    .. code-block:: python

        a = FakeAdapter()
        assert a.read() == ""
        a.write("5")
        assert a.read() == "5"
        assert a.read() == ""
        assert a.ask("10") == "10"
        assert a.values("10") == [10]

    """

    _buffer = ""

    def __init__(self, **kwargs):
        super(FakeAdapter, self).__init__(**kwargs)

    def read(self):
        """ Returns the last commands given after the
        last read call.
        """
        result = copy(self._buffer)
        # Reset the buffer
        self._buffer = ""
        return result

    def write(self, command):
        """ Writes the command to a buffer, so that it can
        be read back.
        """
        self._buffer += command
        if self.debug: self.log.info(command)

    def __repr__(self):
        return "<FakeAdapter>"<|MERGE_RESOLUTION|>--- conflicted
+++ resolved
@@ -42,11 +42,7 @@
     :param kwargs: all other keyword arguments are ignored.
     """
 
-<<<<<<< HEAD
     def __init__(self, preprocess_reply=None, debug=False, log_wrapper=console_log, **kwargs):
-=======
-    def __init__(self, preprocess_reply=None, **kwargs):
->>>>>>> f03315b3
         self.preprocess_reply = preprocess_reply
         self.connection = None
         self.debug = debug
