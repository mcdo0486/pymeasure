--- conflicted
+++ resolved
@@ -47,10 +47,7 @@
         string (``@py`` or ``@ivi``). If not given, the default for the platform will be used.
     :param preprocess_reply: optional callable used to preprocess strings
         received from the instrument. The callable returns the processed string.
-<<<<<<< HEAD
-    :param kwargs: Any valid key-word arguments for constructing a PyVISA instrument or pymeasure Adapter
-=======
-    :param \\**kwargs: Keyword arguments for configuring the PyVISA connection.
+    :param \\**kwargs: Keyword arguments for configuring the PyVISA connection or pymeasure Adapter.
 
     :Kwargs:
         Keyword arguments are used to configure the connection created by PyVISA. This is
@@ -73,7 +70,6 @@
         See :ref:`connection_settings` for how to tweak settings when *connecting* to an instrument.
         See :ref:`default_connection_settings` for how to best define default settings when
         *implementing an instrument*.
->>>>>>> f03315b3
     """
 
     def __init__(self, resource_name, visa_library='', preprocess_reply=None, **kwargs):
