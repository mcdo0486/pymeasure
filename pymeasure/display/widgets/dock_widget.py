--- conflicted
+++ resolved
@@ -82,14 +82,6 @@
 
     def save_dock_layout(self):
         """
-<<<<<<< HEAD
-        Save the current layout of the docks. When running the GUI you can access this
-        function by right-clicking in the widget area to bring up the context men
-        and selecting "Save Dock Layout"
-        """
-
-        layout = self.dock_area.saveState()
-=======
         Save the current layout of the docks and the plot settings.
         When running the GUI you can access this function by right-clicking in the
         widget area to bring up the context menu and selecting "Save Dock Layout"
@@ -99,7 +91,6 @@
             'docks': self.dock_area.saveState(),
             'plots': [i.plot_frame.plot_widget.saveState() for i in self.plot_frames]
         }
->>>>>>> e0a5ad81
         with open(self.dock_layout_filename, 'w') as f:
             f.write(json.dumps(layout))
         log.info('Saved dock layout to file %s' % self.dock_layout_filename)
@@ -146,12 +137,6 @@
         if path.exists(self.dock_layout_filename):
             with open(self.dock_layout_filename, 'r') as f:
                 dock_layout = f.read()
-<<<<<<< HEAD
-
-            # make sure number of docks in the file matches num_plots
-            if dock_layout.count('dock') == self.num_plots:
-                self.dock_area.restoreState(json.loads(dock_layout))
-=======
             layout = json.loads(dock_layout)
             docks = layout['docks']
             plots = layout['plots']
@@ -160,7 +145,6 @@
                 self.dock_area.restoreState(docks)
                 for idx, i in enumerate(self.plot_frames):
                     i.plot_frame.plot_widget.restoreState(plots[idx])
->>>>>>> e0a5ad81
                 log.info('Loaded dock layout from file %s' % self.dock_layout_filename)
             else:
                 log.warning(
