#
# This file is part of the PyMeasure package.
#
# Copyright (c) 2013-2022 PyMeasure Developers
#
# Permission is hereby granted, free of charge, to any person obtaining a copy
# of this software and associated documentation files (the "Software"), to deal
# in the Software without restriction, including without limitation the rights
# to use, copy, modify, merge, publish, distribute, sublicense, and/or sell
# copies of the Software, and to permit persons to whom the Software is
# furnished to do so, subject to the following conditions:
#
# The above copyright notice and this permission notice shall be included in
# all copies or substantial portions of the Software.
#
# THE SOFTWARE IS PROVIDED "AS IS", WITHOUT WARRANTY OF ANY KIND, EXPRESS OR
# IMPLIED, INCLUDING BUT NOT LIMITED TO THE WARRANTIES OF MERCHANTABILITY,
# FITNESS FOR A PARTICULAR PURPOSE AND NONINFRINGEMENT. IN NO EVENT SHALL THE
# AUTHORS OR COPYRIGHT HOLDERS BE LIABLE FOR ANY CLAIM, DAMAGES OR OTHER
# LIABILITY, WHETHER IN AN ACTION OF CONTRACT, TORT OR OTHERWISE, ARISING FROM,
# OUT OF OR IN CONNECTION WITH THE SOFTWARE OR THE USE OR OTHER DEALINGS IN
# THE SOFTWARE.
#

import logging

import os
import pyqtgraph as pg

from ..curves import ResultsCurve
from ..Qt import QtCore, QtWidgets
from ...experiment.results import Results
from .plot_widget import PlotWidget

log = logging.getLogger(__name__)
log.addHandler(logging.NullHandler())


class ResultsDialog(QtWidgets.QFileDialog):
    """
    Widget that displays a dialog box for loading a past experiment run.
    It shows a preview of curves from the results file when selected in the dialog box.

    This widget used by the `open_experiment` method in
    :class:`ManagedWindowBase<pymeasure.display.windows.managed_window.ManagedWindowBase>` class
    """

    def __init__(self, columns, x_axis=None, y_axis=None, parent=None, setup=True):
        super().__init__(parent)
        self.columns = columns
        self.x_axis, self.y_axis = x_axis, y_axis
<<<<<<< HEAD
        self.setOption(QtGui.QFileDialog.DontUseNativeDialog, True)
=======
        self.setOption(QtWidgets.QFileDialog.Option.DontUseNativeDialog, True)
>>>>>>> ad87d329
        self.plot_widget = PlotWidget("Results", self.columns,
                                      self.x_axis, self.y_axis, parent=self)
        self.plot = self.plot_widget.plot
        if setup:
            self._setup_ui()

    def _setup_ui(self):
<<<<<<< HEAD
        preview_tab = QtGui.QTabWidget()
        vbox = QtGui.QVBoxLayout()
        param_vbox = QtGui.QVBoxLayout()
        vbox_widget = QtGui.QWidget()
        param_vbox_widget = QtGui.QWidget()

        self.preview_param = QtGui.QTreeWidget()
        param_header = QtGui.QTreeWidgetItem(["Name", "Value"])
=======
        preview_tab = QtWidgets.QTabWidget()
        vbox = QtWidgets.QVBoxLayout()
        param_vbox = QtWidgets.QVBoxLayout()
        vbox_widget = QtWidgets.QWidget()
        param_vbox_widget = QtWidgets.QWidget()

        self.preview_param = QtWidgets.QTreeWidget()
        param_header = QtWidgets.QTreeWidgetItem(["Name", "Value"])
>>>>>>> ad87d329
        self.preview_param.setHeaderItem(param_header)
        self.preview_param.setColumnWidth(0, 150)
        self.preview_param.setAlternatingRowColors(True)

        vbox.addWidget(self.plot_widget)
        param_vbox.addWidget(self.preview_param)
        vbox_widget.setLayout(vbox)
        param_vbox_widget.setLayout(param_vbox)
        preview_tab.addTab(vbox_widget, "Plot Preview")
        preview_tab.addTab(param_vbox_widget, "Run Parameters")
        self.layout().addWidget(preview_tab, 0, 5, 4, 1)
        self.layout().setColumnStretch(5, 1)
        self.setMinimumSize(900, 500)
        self.resize(900, 500)

        self.setFileMode(QtWidgets.QFileDialog.FileMode.ExistingFiles)
        self.currentChanged.connect(self.update_plot)

    def update_plot(self, filename):
        self.plot.clear()
        if not os.path.isdir(filename) and filename != '':
            try:
                results = Results.load(str(filename))
            except ValueError:
                return
            except Exception as e:
                raise e

            curve = ResultsCurve(results,
                                 x=self.plot_widget.plot_frame.x_axis,
                                 y=self.plot_widget.plot_frame.y_axis,
                                 # The pyqtgraph pen width was changed to 1 (originally: 1.75) to
                                 # circumvent plotting slowdown. Once the issue
                                 # (https://github.com/pyqtgraph/pyqtgraph/issues/533) is resolved
                                 # it can be reverted
                                 pen=pg.mkPen(color=(255, 0, 0), width=1),
                                 antialias=True
                                 )
            curve.update_data()

            self.plot.addItem(curve)

            self.preview_param.clear()
            for key, param in results.procedure.parameter_objects().items():
                new_item = QtWidgets.QTreeWidgetItem([param.name, str(param)])
                self.preview_param.addTopLevelItem(new_item)
            self.preview_param.sortItems(0, QtCore.Qt.SortOrder.AscendingOrder)<|MERGE_RESOLUTION|>--- conflicted
+++ resolved
@@ -49,11 +49,7 @@
         super().__init__(parent)
         self.columns = columns
         self.x_axis, self.y_axis = x_axis, y_axis
-<<<<<<< HEAD
-        self.setOption(QtGui.QFileDialog.DontUseNativeDialog, True)
-=======
         self.setOption(QtWidgets.QFileDialog.Option.DontUseNativeDialog, True)
->>>>>>> ad87d329
         self.plot_widget = PlotWidget("Results", self.columns,
                                       self.x_axis, self.y_axis, parent=self)
         self.plot = self.plot_widget.plot
@@ -61,16 +57,6 @@
             self._setup_ui()
 
     def _setup_ui(self):
-<<<<<<< HEAD
-        preview_tab = QtGui.QTabWidget()
-        vbox = QtGui.QVBoxLayout()
-        param_vbox = QtGui.QVBoxLayout()
-        vbox_widget = QtGui.QWidget()
-        param_vbox_widget = QtGui.QWidget()
-
-        self.preview_param = QtGui.QTreeWidget()
-        param_header = QtGui.QTreeWidgetItem(["Name", "Value"])
-=======
         preview_tab = QtWidgets.QTabWidget()
         vbox = QtWidgets.QVBoxLayout()
         param_vbox = QtWidgets.QVBoxLayout()
@@ -79,7 +65,6 @@
 
         self.preview_param = QtWidgets.QTreeWidget()
         param_header = QtWidgets.QTreeWidgetItem(["Name", "Value"])
->>>>>>> ad87d329
         self.preview_param.setHeaderItem(param_header)
         self.preview_param.setColumnWidth(0, 150)
         self.preview_param.setAlternatingRowColors(True)
