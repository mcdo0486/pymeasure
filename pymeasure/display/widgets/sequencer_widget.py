#
# This file is part of the PyMeasure package.
#
# Copyright (c) 2013-2022 PyMeasure Developers
#
# Permission is hereby granted, free of charge, to any person obtaining a copy
# of this software and associated documentation files (the "Software"), to deal
# in the Software without restriction, including without limitation the rights
# to use, copy, modify, merge, publish, distribute, sublicense, and/or sell
# copies of the Software, and to permit persons to whom the Software is
# furnished to do so, subject to the following conditions:
#
# The above copyright notice and this permission notice shall be included in
# all copies or substantial portions of the Software.
#
# THE SOFTWARE IS PROVIDED "AS IS", WITHOUT WARRANTY OF ANY KIND, EXPRESS OR
# IMPLIED, INCLUDING BUT NOT LIMITED TO THE WARRANTIES OF MERCHANTABILITY,
# FITNESS FOR A PARTICULAR PURPOSE AND NONINFRINGEMENT. IN NO EVENT SHALL THE
# AUTHORS OR COPYRIGHT HOLDERS BE LIABLE FOR ANY CLAIM, DAMAGES OR OTHER
# LIABILITY, WHETHER IN AN ACTION OF CONTRACT, TORT OR OTHERWISE, ARISING FROM,
# OUT OF OR IN CONNECTION WITH THE SOFTWARE OR THE USE OR OTHER DEALINGS IN
# THE SOFTWARE.
#
import logging
import os
<<<<<<< HEAD

import re
=======
>>>>>>> 2f91b2b8
from functools import partial
from inspect import signature
from collections import ChainMap

from ..Qt import QtCore, QtWidgets, QtGui
from ...experiment.sequencer import SequenceHandler, SequenceEvaluationError

log = logging.getLogger(__name__)
log.addHandler(logging.NullHandler())


class SequencerTreeModel(QtCore.QAbstractItemModel):
    """ Model for sequencer data

        :param header: List of string representing header data
        :param data: data associated with the model
        :param parent: A QWidget that QT will give ownership of this Widget to.
    """

    def __init__(self, data, header=("Level", "Parameter", "Sequence"), parent=None):
        super().__init__(parent)

        self.header = header
        self.root = data

    def add_node(self, parameter, parent=None):
        """ Add a row in the sequencer """
        if parent is None:
            parent = self.createIndex(-1, -1)

        idx = len(self.root.children(parent))
        parent_seq_item = parent.internalPointer()

        self.beginInsertRows(parent, idx, idx)
        seq_item, child_row = self.root.add_node(parameter, parent_seq_item)
        self.endInsertRows()
        return self.createIndex(child_row, 0, seq_item)

    def remove_node(self, index):
        """ Remove a row in the sequencer """

        children = self.rowCount(index)
        seq_item = index.internalPointer()
        # Remove children from last to first
        while (children > 0):
            child = children - 1
            children_seq_item = self.root.get_children(seq_item, child)
            self.remove_node(self.createIndex(child, 0, children_seq_item))
            children = self.rowCount(index)

        self.beginRemoveRows(index.parent(), index.row(), index.row())
        parent_seq_item, parent_row = self.root.remove_node(seq_item)
        self.endRemoveRows()
        return self.createIndex(parent_row, 0, parent_seq_item)

    def flags(self, index):
        """ Set the flags for the item at the given QModelIndex.

            Here, we just set all indexes to enabled, and selectable.
        """
        if not index.isValid():
            return_value = QtCore.Qt.ItemFlag.NoItemFlags
        else:
            return_value = QtCore.Qt.ItemFlag.ItemIsEnabled | \
                           QtCore.Qt.ItemFlag.ItemIsSelectable
            if index.column() >= 1:
                return_value |= QtCore.Qt.ItemFlag.ItemIsEditable
        return return_value

    def data(self, index, role):
        """ Return the data to display for the given index and the given role.

            This method should not be called directly.
            This method is called implicitly by the QTreeView that is
            displaying us, as the way of finding out what to display where.
        """
        if not index.isValid():
            return

        elif not role == QtCore.Qt.ItemDataRole.DisplayRole:
            return

        data = index.internalPointer()[index.column()]

        if not isinstance(data, QtCore.QObject):
            data = str(data)

        return data

    def index(self, row, col, parent):
        """ Return a QModelIndex instance pointing the row and column underneath the parent given.
            This method should not be called directly. This method is called implicitly by the
            QTreeView that is displaying us, as the way of finding out what to display where.
        """
        if not parent or not parent.isValid():
            parent_data = None
        else:
            parent_data = parent.internalPointer()

        seq_item = self.root.get_children(parent_data, row)
        child = seq_item
        if child is None:
            return QtCore.QModelIndex()
        index = self.createIndex(row, col, child)
        return index

    def parent(self, index=None):
        """ Return the index of the parent of a given index. If index is not supplied,
        return an invalid QModelIndex.

        :param index: QModelIndex optional.
        :return:
        """

        if not index or not index.isValid():
            return QtCore.QModelIndex()

        child = index.internalPointer()
        parent, parent_row = self.root.get_parent(child)

        if parent is None:
            return QtCore.QModelIndex()

        index = self.createIndex(parent_row, 0, parent)
        return index

    def rowCount(self, parent):
        """ Return the number of children of a given parent.

            If an invalid QModelIndex is supplied, return the number of children under the root.

        :param parent: QModelIndex
        """
        if parent.column() > 0:
            return 0

        if not parent.isValid():
            parent = None
        else:
            parent = parent.internalPointer()

        rows = len(self.root.children(parent))
        return rows

    def columnCount(self, parent):
        """ Return the number of columns in the model header.

            The parent parameter exists only to support the signature of QAbstractItemModel.
        """
        return len(self.header)

    def headerData(self, section, orientation, role):
        """ Return the header data for the given section, orientation and role.

            This method should not be called directly.
            This method is called implicitly by the QTreeView that is displaying us,
            as the way of finding out what to display where.
        """
        if orientation == QtCore.Qt.Orientation.Horizontal and \
                role == QtCore.Qt.ItemDataRole.DisplayRole:
            return self.header[section]

    def setData(self, index, value, role=QtCore.Qt.ItemDataRole.EditRole):
        return_value = False
        if role == QtCore.Qt.ItemDataRole.EditRole:
            return_value = self.root.set_data(index.internalPointer(),
                                              index.row(),
                                              index.column(),
                                              value)
            if return_value:
                self.dataChanged.emit(index, index, [role])
        return return_value

    def visit_tree(self, parent):
        """ Return a generator to enumerate all the nodes in the tree """
        parent_data = None
        if parent:
            parent_data = parent.internalPointer()

        for row, child in enumerate(self.root.children(parent_data)):
            node = self.index(row, 0, parent)
            if node.isValid():
                yield node
                yield from self.visit_tree(node)

    def __iter__(self):
        yield from self.visit_tree(None)

    def save(self, file_obj):
        self.root.save(file_obj)

    def load(self, file_obj, append=False):
        # Since we are loading new data, following Qt documentation,
        # we call beginResetModel to inform that any previous data reported
        # from the model is now invalid and has to be queried for again.
        # This also means that the current item and any selected items will become invalid.
        self.beginResetModel()
        try:
            self.root.load(file_obj, append=append)
        except SequenceEvaluationError as e:
            log.error(f"Error during sequence loading: {e}")
        # Complete model reset operation
        self.endResetModel()


class ComboBoxDelegate(QtWidgets.QStyledItemDelegate):
    def __init__(self, owner, choices):
        super().__init__(owner)
        self.items = choices

    def createEditor(self, parent, option, index):
        editor = QtWidgets.QComboBox(parent)
        editor.addItems(self.items)
        return editor

    def setEditorData(self, editor, index):
        value = index.data(QtCore.Qt.ItemDataRole.DisplayRole)
        num = self.items.index(value)
        editor.setCurrentIndex(num)

    def setModelData(self, editor, model, index):
        value = editor.currentText()
        model.setData(index, value, QtCore.Qt.ItemDataRole.EditRole)

    def updateEditorGeometry(self, editor, option, index):
        editor.setGeometry(option.rect)


class ExpressionValidator(QtGui.QValidator):
    def validate(self, input_string, pos):
        return_value = QtGui.QValidator.State.Acceptable
        try:
            SequenceHandler.eval_string(input_string, log_enabled=False)
        except SequenceEvaluationError:
            return_value = QtGui.QValidator.State.Intermediate
        return (return_value, input_string, pos)


class LineEditDelegate(QtWidgets.QStyledItemDelegate):
    def createEditor(self, parent, option, index):
        editor = QtWidgets.QLineEdit(parent)
        editor.setValidator(ExpressionValidator())
        return editor

    def setEditorData(self, editor, index):
        value = index.data(QtCore.Qt.ItemDataRole.DisplayRole)
        editor.setText(value)

    def setModelData(self, editor, model, index):
        value = editor.text()
        model.setData(index, value, QtCore.Qt.ItemDataRole.EditRole)

    def updateEditorGeometry(self, editor, option, index):
        editor.setGeometry(option.rect)


class SequencerTreeView(QtWidgets.QTreeView):

    def __init__(self, parent=None):
        super().__init__(parent)
        self.width = self.viewport().size().width()

    def save(self, filename=None):
        self.model().save(filename)

    def selectRow(self, index):
        selection_model = self.selectionModel()
        selection_model.select(index,
                               QtCore.QItemSelectionModel.SelectionFlag.Clear)
        for column in range(self.model().columnCount(index)):
            idx = self.model().createIndex(index.row(), column,
                                           index.internalPointer())
            selection_model.select(idx,
                                   QtCore.QItemSelectionModel.SelectionFlag.Select)

    def activate_persistent_editor(self):
        model = self.model()
        for item in model:
            index = model.index(item.row(), 1, model.parent(item))
            self.openPersistentEditor(index)

    def setModel(self, model):
        super().setModel(model)
        self.setColumnWidth(0, int(0.7 * self.width))
        self.setColumnWidth(1, int(0.9 * self.width))
        self.setColumnWidth(2, int(0.9 * self.width))
        self.model().layoutChanged.connect(self.activate_persistent_editor)
        self.model().modelReset.connect(self.activate_persistent_editor)


class SequenceDialog(QtWidgets.QFileDialog):
    """
    Widget that displays a dialog box for loading or saving a sequence tree.

    It also shows a preview of sequence tree in the dialog box

    :param save: True if we are saving a file. Default False.
    """

    def __init__(self, save=False, parent=None):
        """
        Generate a serialized form of the sequence tree

        :param save: True if we are saving a file. Default False.
        :param parent: Passed on to QtWidgets.QWidget. Default is None
        """
        super().__init__(parent)
        self.save = save
        self.setOption(QtWidgets.QFileDialog.Option.DontUseNativeDialog, True)
        self._setup_ui()

    def _setup_ui(self):
        preview_tab = QtWidgets.QTabWidget()
        vbox = QtWidgets.QVBoxLayout()
        param_vbox = QtWidgets.QVBoxLayout()
        vbox_widget = QtWidgets.QWidget()
        param_vbox_widget = QtWidgets.QWidget()

        self.preview_param = SequencerTreeView(parent=self)
        triggers = QtWidgets.QAbstractItemView.EditTrigger.NoEditTriggers
        self.preview_param.setEditTriggers(triggers)
        param_vbox.addWidget(self.preview_param)
        vbox_widget.setLayout(vbox)
        param_vbox_widget.setLayout(param_vbox)
        preview_tab.addTab(param_vbox_widget, "Sequence Parameters")
        if not self.save:
            self.append_checkbox = QtWidgets.QCheckBox("Append to existing sequence")
            self.append_checkbox.setCheckState(QtCore.Qt.CheckState.Checked)
            self.layout().addWidget(self.append_checkbox)
            self.setFileMode(QtWidgets.QFileDialog.FileMode.ExistingFile)
        else:
            self.setAcceptMode(QtWidgets.QFileDialog.AcceptMode.AcceptSave)
            self.setFileMode(QtWidgets.QFileDialog.FileMode.AnyFile)
        self.layout().addWidget(preview_tab, 0, 5, 4, 1)
        self.layout().setColumnStretch(5, 1)
        self.setMinimumSize(900, 500)
        self.resize(900, 500)
        self.currentChanged.connect(self.update_preview)

    def update_preview(self, filename):
        if not os.path.isdir(filename) and filename != '':
            with open(filename, 'r') as file_object:
                data = SequenceHandler(file_obj=file_object)
            tree_model = SequencerTreeModel(data=data)
            self.preview_param.setModel(tree_model)
            self.preview_param.expandAll()


class SequencerTreeWidget(QtWidgets.QTreeWidget):
    """
    Widget that allows to generate a sequence of measurements

    It allows sweeping parameters and moreover, one can write a simple text file to easily load a
    sequence. Sequences can also be saved

    Currently requires a queue function of the
    :class:`ManagedWindow<pymeasure.display.windows.managed_window.ManagedWindow>` to have a
    "procedure" argument.

    :param inputs: List of strings representing the parameters name
    """

    def __init__(self, inputs=None, parameter_objects=None, parent=None):
        super().__init__(parent)
        self._parent = parent
        self.parameter_objects = parameter_objects
        self._inputs = inputs

        self._get_properties()
        self._setup_ui()
<<<<<<< HEAD
=======
        self._layout()

        self.data = SequenceHandler(list(self.names_inv.keys()))
        self.tree.setModel(SequencerTreeModel(data=self.data))
        if sequence_file is not None:
            self.load_sequence(filename=sequence_file)

    def _check_queue_signature(self):
        """
        Check if the call signature of the implementation of the`ManagedWindow.queue`
        method accepts the `procedure` keyword argument, which is required for using
        the sequencer.
        """

        call_signature = signature(self._parent.queue)

        if 'procedure' not in call_signature.parameters:
            raise AttributeError(
                "The queue method of of the ManagedWindow does not accept the 'procedure'"
                "keyword argument. Accepting this keyword argument is required when using"
                "the 'SequencerWidget'."
            )
>>>>>>> 2f91b2b8

    def _get_properties(self):
        """
        Obtain the names of the input parameters.
        """
        self.names = {key: parameter.name
                      for key, parameter
                      in self.parameter_objects.items()
                      if key in self._inputs}

        self.names_inv = {name: key for key, name in self.names.items()}
        self.names_choices = list(sorted(self.names_inv.keys()))

    def _setup_ui(self):
<<<<<<< HEAD
        self.setHeaderLabels(["Level", "Parameter", "Sequence"])
        width = self.viewport().size().width()
        self.setColumnWidth(0, int(0.7 * width))
        self.setColumnWidth(1, int(0.9 * width))
        self.setColumnWidth(2, int(0.9 * width))

    def add_tree_item(self, *, level=None, parameter=None, sequence=None, preview=False):
=======
        self.tree = SequencerTreeView(self)
        self.tree.setHeaderHidden(False)
        self.tree.setItemDelegateForColumn(1, ComboBoxDelegate(self, self.names_choices))
        self.tree.setItemDelegateForColumn(2, LineEditDelegate(self))
        self.load_seq_button = QtWidgets.QPushButton("Load sequence")
        self.load_seq_button.clicked.connect(self.load_sequence)
        self.load_seq_button.setToolTip("Load a sequence from a file.")

        self.save_seq_button = QtWidgets.QPushButton("Save sequence")
        self.save_seq_button.clicked.connect(self.save_sequence)
        self.save_seq_button.setToolTip("Save a sequence to a file.")

        self.queue_button = QtWidgets.QPushButton("Queue sequence")
        self.queue_button.clicked.connect(self.queue_sequence)

        self.add_root_item_btn = QtWidgets.QPushButton("Add root item")
        self.add_root_item_btn.clicked.connect(
            partial(self._add_tree_item, level=0)
        )

        self.add_tree_item_btn = QtWidgets.QPushButton("Add item")
        self.add_tree_item_btn.clicked.connect(self._add_tree_item)

        self.remove_tree_item_btn = QtWidgets.QPushButton("Remove item")
        self.remove_tree_item_btn.clicked.connect(self._remove_selected_tree_item)

    def _layout(self):

        btn_box = QtWidgets.QHBoxLayout()
        btn_box.addWidget(self.load_seq_button)
        btn_box.addWidget(self.save_seq_button)

        btn_box_2 = QtWidgets.QHBoxLayout()
        btn_box_2.addWidget(self.add_root_item_btn)
        btn_box_2.addWidget(self.add_tree_item_btn)
        btn_box_2.addWidget(self.remove_tree_item_btn)

        btn_box_3 = QtWidgets.QHBoxLayout()
        btn_box_3.addWidget(self.queue_button)

        vbox = QtWidgets.QVBoxLayout(self)
        vbox.setSpacing(6)
        vbox.addLayout(btn_box)
        vbox.addWidget(self.tree)
        vbox.addLayout(btn_box_2)
        vbox.addLayout(btn_box_3)
        self.setLayout(vbox)

    def _add_tree_item(self, *, level=None, parameter=None):
>>>>>>> 2f91b2b8
        """
        Add an item to the sequence tree. An item will be added as a child
        to the selected (existing) item, except when level is given.

        :param level: An integer value determining the level at which an
            item is added. If level is 0, a root item will be added.

        :param parameter: If given, the parameter field is pre-filled
        """

<<<<<<< HEAD
        selected = self.selectedItems()
=======
        selected = self.tree.selectionModel().selection().indexes()
>>>>>>> 2f91b2b8

        if len(selected) >= 1 and level != 0:
            parent = selected[0]
        else:
<<<<<<< HEAD
            parent = self.invisibleRootItem()

        if level is not None and level > 0:
            p_depth = self._depth_of_child(parent)

            while p_depth > level - 1:
                parent = parent.parent()
                p_depth = self._depth_of_child(parent)

        comboBox = QtWidgets.QComboBox()
        lineEdit = QtWidgets.QLineEdit()

        comboBox.addItems(list(sorted(self.names_inv.keys())))

        item = QtWidgets.QTreeWidgetItem(parent, [""])
        depth = self._depth_of_child(item)
        item.setText(0, f"{depth:d}")

        if preview:
            paramLine = QtWidgets.QLineEdit()
            paramLine.setReadOnly(True)
            lineEdit.setReadOnly(True)
            self.setItemWidget(item, 1, paramLine)
        else:
            self.setItemWidget(item, 1, comboBox)

        self.setItemWidget(item, 2, lineEdit)

        self.expandAll()

        for selected_item in selected:
            selected_item.setSelected(False)

        if parameter is not None:
            idx = comboBox.findText(parameter)
            if preview:
                self.itemWidget(item, 1).setText(parameter)
            else:
                self.itemWidget(item, 1).setCurrentIndex(idx)
            if idx == -1:
                log.error(
                    "Parameter '{}' not found while loading sequence".format(
                        parameter) + ", probably mistyped."
                )

        if sequence is not None:
            self.itemWidget(item, 2).setText(sequence)

        item.setSelected(True)
=======
            parent = None

        if parameter is None:
            parameter = self.names_choices[0]

        model = self.tree.model()
        node_index = model.add_node(parameter=parameter, parent=parent)
        self.tree.openPersistentEditor(model.index(node_index.row(), 1, parent))
        self.tree.expandAll()

        self.tree.selectRow(node_index)
>>>>>>> 2f91b2b8

    def remove_selected_tree_item(self):
        """
        Remove the selected item (and any child items) from the sequence tree.
        """

<<<<<<< HEAD
        selected = self.selectedItems()
        if len(selected) == 0:
            return

        item = selected[0]
        parent = item.parent()

        if parent is None:
            parent = self.invisibleRootItem()
=======
        selected = self.tree.selectionModel().selection().indexes()

        if len(selected) == 0:
            return

        node_index = self.tree.model().remove_node(selected[0])
>>>>>>> 2f91b2b8

        if node_index.isValid():
            self.tree.selectRow(node_index)

<<<<<<< HEAD
        for selected_item in self.selectedItems():
            selected_item.setSelected(False)

        parent.setSelected(True)

    def get_sequence_from_tree(self):
        """
        Generate a list of parameters from the sequence tree.
        """

        iterator = QtWidgets.QTreeWidgetItemIterator(self)
        current_sequence = [[] for _ in range(self.MAXDEPTH)]
        temp_sequence = [[] for _ in range(self.MAXDEPTH)]

        while iterator.value():
            item = iterator.value()
            depth = self._depth_of_child(item)

            name = self.itemWidget(item, 1).currentText()
            parameter = self.names_inv[name]
            values = self.eval_string(
                self.itemWidget(item, 2).text(),
                name, depth,
            )

            try:
                sequence_entry = [{parameter: value} for value in values]
            except TypeError:
                log.error(
                    "TypeError, likely no sequence for one of the parameters"
                )
=======
    def get_sequence(self):
        return self.data.parameters_sequence(self.names_inv)

    def queue_sequence(self):
        """
        Obtain a list of parameters from the sequence tree, enter these into
        procedures, and queue these procedures.
        """

        self.queue_button.setEnabled(False)

        try:
            sequence = self.get_sequence()
        except SequenceEvaluationError:
            log.error("Evaluation of one of the sequence strings went wrong, no sequence queued.")
        else:
            log.info(
                "Queuing %d measurements based on the entered sequences." % len(sequence)
            )

            for entry in sequence:
                QtWidgets.QApplication.processEvents()
                parameters = dict(ChainMap(*entry[::-1]))

                procedure = self._parent.make_procedure()
                procedure.set_parameters(parameters)
                self._parent.queue(procedure=procedure)

        finally:
            self.queue_button.setEnabled(True)

    def save_sequence(self):
        dialog = SequenceDialog(save=True)
        if dialog.exec():
            filename = dialog.selectedFiles()[0]
            with open(filename, 'w') as file_object:
                self.tree.save(file_object)
            log.info('Saved sequence file %s' % filename)

    def load_sequence(self, *, filename=None):
        """
        Load a sequence from a .txt file.

        :param filename: Filename (string) of the to-be-loaded file.
        """
        append_flag = False

        if (filename is None) or (filename == ''):
            dialog = SequenceDialog()
            if dialog.exec():
                append_flag = dialog.append_checkbox.checkState() == QtCore.Qt.CheckState.Checked
                filenames = dialog.selectedFiles()
                filename = filenames[0]
>>>>>>> 2f91b2b8
            else:
                return

<<<<<<< HEAD
        evaluated_string = numpy.array(evaluated_string)
        return evaluated_string

    def load_sequence(self, *, filename=None, preview=False):
        """
        Load a sequence from a .txt file.

        :param fileName: Filename (string) of the to-be-loaded file.
        """
        if len(filename) == 0:
            return

        content = []

        with open(filename) as file:
            content = file.readlines()

        pattern = re.compile("([-]+) \"(.*?)\", \"(.*?)\"")
        for line in content:
            line = line.strip()
            match = pattern.search(line)

            if not match:
                continue

            level = len(match.group(1)) - 1

            if level < 0:
                continue

            parameter = match.group(2)
            sequence = match.group(3)

            self.add_tree_item(
                level=level,
                parameter=parameter,
                sequence=sequence,
                preview=preview
            )

    def recurse_tree(self, item, dashes='-'):
        """
        Recursive function to compile items in the sequence tree

        :param item: item from QTreeWidget tree
        :param dashes: add dash to indicate depth for serialization
        """
        child_count = item.childCount()
        if child_count:
            return [
                (dashes, self.itemWidget(item, 1).currentText(), self.itemWidget(item, 2).text()),
                [self.recurse_tree(item.child(i), dashes + '-') for i in range(child_count)]]
        else:
            return dashes, self.itemWidget(item, 1).currentText(), self.itemWidget(item, 2).text()

    def flatten(self, leaves):
        """
        Recursive function to flatten items in the sequence tree

        :param leaves: list of leaves to be flattened
        """
        for leaf in leaves:
            if isinstance(leaf, list):
                yield from self.flatten(leaf)
            else:
                yield leaf

    def serialize_tree(self):
        """
        Generate a serialized form of the sequence tree
        """
        invis_root = self.invisibleRootItem()
        roots = invis_root.childCount()
        leaves = [self.recurse_tree(invis_root.child(i)) for i in range(roots)]
        return self.flatten(leaves)


class SequenceDialog(QtWidgets.QFileDialog):
    """
    Widget that displays a dialog box for loading or saving a sequence tree.
    It shows a preview of sequence tree in the dialog box
    """

    def __init__(self, save=False, parent=None):
        """
        Generate a serialized form of the sequence tree

        :param save: True if we are saving a file. Default False.
        """
        super().__init__(parent)
        self.save = save
        self.setOption(QtWidgets.QFileDialog.Option.DontUseNativeDialog, True)
        self._setup_ui()

    def _setup_ui(self):
        preview_tab = QtWidgets.QTabWidget()
        vbox = QtWidgets.QVBoxLayout()
        param_vbox = QtWidgets.QVBoxLayout()
        vbox_widget = QtWidgets.QWidget()
        param_vbox_widget = QtWidgets.QWidget()

        self.preview_param = SequencerTreeWidget(inputs=[],
                                                 parameter_objects={},
                                                 parent=self)
        param_vbox.addWidget(self.preview_param)
        vbox_widget.setLayout(vbox)
        param_vbox_widget.setLayout(param_vbox)
        preview_tab.addTab(param_vbox_widget, "Sequence Parameters")
        self.layout().addWidget(preview_tab, 0, 5, 4, 1)
        self.layout().setColumnStretch(5, 1)
        self.setMinimumSize(900, 500)
        self.resize(900, 500)
        if self.save:
            self.setAcceptMode(QtWidgets.QFileDialog.AcceptSave)
            self.setFileMode(QtWidgets.QFileDialog.FileMode.AnyFile)
        else:
            self.setFileMode(QtWidgets.QFileDialog.FileMode.ExistingFiles)
        self.currentChanged.connect(self.update_preview)

    def update_preview(self, filename):
        if not os.path.isdir(filename) and filename != '':
            self.preview_param.clear()
            self.preview_param.load_sequence(filename=filename, preview=True)


class SequencerWidget(QtWidgets.QWidget):
    """
    Widget that allows to generate a sequence of measurements with varying
    parameters. Moreover, one can write a simple text file to easily load a
    sequence.

    Currently requires a queue function of the
    :class:`ManagedWindow<pymeasure.display.windows.managed_window.ManagedWindow>` to have a
    "procedure" argument.
    """

    def __init__(self, inputs=None, sequence_file=None, parent=None):
        super().__init__(parent)
        self._parent = parent

        self._check_queue_signature()
        self.parameter_objects = self._parent.procedure_class().parameter_objects()

        # if no explicit inputs are given, use the displayed parameters
        if inputs is not None:
            self._inputs = inputs
        else:
            self._inputs = self._parent.displays

        self._setup_ui()
        self._layout()
        # Load the sequence file if supplied.
        if sequence_file is not None:
            self.load_sequence(filename=sequence_file)

    def _check_queue_signature(self):
        """
        Check if the call signature of the implementation of the`ManagedWindow.queue`
        method accepts the `procedure` keyword argument, which is required for using
        the sequencer.
        """

        call_signature = signature(self._parent.queue)

        if 'procedure' not in call_signature.parameters:
            raise AttributeError(
                "The queue method of of the ManagedWindow does not accept the 'procedure'"
                "keyword argument. Accepting this keyword argument is required when using"
                "the 'SequencerWidget'."
            )

    def _setup_ui(self):

        self.tree = SequencerTreeWidget(inputs=self._inputs,
                                        parameter_objects=self.parameter_objects, parent=self)

        self.load_seq_button = QtWidgets.QPushButton("Load sequence")
        self.load_seq_button.clicked.connect(self.load_sequence)
        self.load_seq_button.setToolTip("Load a sequence from a file.")

        self.save_seq_button = QtWidgets.QPushButton("Save sequence")
        self.save_seq_button.clicked.connect(self.save_sequence)
        self.save_seq_button.setToolTip("Save a sequence to a file.")

        self.queue_button = QtWidgets.QPushButton("Queue sequence")
        self.queue_button.clicked.connect(self.queue_sequence)

        self.add_root_item_btn = QtWidgets.QPushButton("Add root item")
        self.add_root_item_btn.clicked.connect(
            partial(self.tree.add_tree_item, level=0)
        )

        self.add_tree_item_btn = QtWidgets.QPushButton("Add item")
        self.add_tree_item_btn.clicked.connect(self.tree.add_tree_item)

        self.remove_tree_item_btn = QtWidgets.QPushButton("Remove item")
        self.remove_tree_item_btn.clicked.connect(self.tree.remove_selected_tree_item)

    def _layout(self):

        btn_box = QtWidgets.QHBoxLayout()
        btn_box.addWidget(self.load_seq_button)
        btn_box.addWidget(self.save_seq_button)

        btn_box_2 = QtWidgets.QHBoxLayout()
        btn_box_2.addWidget(self.add_root_item_btn)
        btn_box_2.addWidget(self.add_tree_item_btn)
        btn_box_2.addWidget(self.remove_tree_item_btn)

        btn_box_3 = QtWidgets.QHBoxLayout()
        btn_box_3.addWidget(self.queue_button)

        vbox = QtWidgets.QVBoxLayout(self)
        vbox.setSpacing(6)
        vbox.addLayout(btn_box)
        vbox.addWidget(self.tree)
        vbox.addLayout(btn_box_2)
        vbox.addLayout(btn_box_3)
        self.setLayout(vbox)

    def queue_sequence(self):
        """
        Obtain a list of parameters from the sequence tree, enter these into
        procedures, and queue these procedures.
        """

        self.queue_button.setEnabled(False)

        try:
            sequence = self.tree.get_sequence_from_tree()
        except SequenceEvaluationException:
            log.error("Evaluation of one of the sequence strings went wrong, no sequence queued.")
        else:
            log.info(
                "Queuing %d measurements based on the entered sequences." % len(sequence)
            )

            for entry in sequence:
                QtWidgets.QApplication.processEvents()
                parameters = dict(ChainMap(*entry[::-1]))
                procedure = self._parent.make_procedure()
                procedure.set_parameters(parameters)
                self._parent.queue(procedure=procedure)

        finally:
            self.queue_button.setEnabled(True)

    def save_sequence(self):
        dialog = SequenceDialog(save=True)
        if dialog.exec():
            filename = dialog.selectedFiles()[0]
            items = self.tree.serialize_tree()
            with open(filename, 'w') as file:
                for i in items:
                    file.write(i[0] + ' "' + i[1] + '", "' + i[2] + "\"\n")
                log.info('Saved sequence file %s' % filename)

    def load_sequence(self, filename=False):
        if filename:
            self.tree.load_sequence(filename=filename)
            log.info('Loaded sequence file %s' % filename)
        else:
            dialog = SequenceDialog()
            if dialog.exec():
                filenames = dialog.selectedFiles()
                for filename in map(str, filenames):
                    if filename == '':
                        return
                    else:
                        self.tree.load_sequence(filename=filename)
                        log.info('Loaded sequence file %s' % filename)
=======
        with open(filename, 'r') as file_object:
            self.tree.model().load(file_object, append=append_flag)
        self.tree.expandAll()
>>>>>>> 2f91b2b8
<|MERGE_RESOLUTION|>--- conflicted
+++ resolved
@@ -23,11 +23,6 @@
 #
 import logging
 import os
-<<<<<<< HEAD
-
-import re
-=======
->>>>>>> 2f91b2b8
 from functools import partial
 from inspect import signature
 from collections import ChainMap
@@ -376,7 +371,7 @@
             self.preview_param.expandAll()
 
 
-class SequencerTreeWidget(QtWidgets.QTreeWidget):
+class SequencerWidget(QtWidgets.QWidget):
     """
     Widget that allows to generate a sequence of measurements
 
@@ -390,16 +385,20 @@
     :param inputs: List of strings representing the parameters name
     """
 
-    def __init__(self, inputs=None, parameter_objects=None, parent=None):
+    def __init__(self, inputs=None, sequence_file=None, parent=None):
         super().__init__(parent)
         self._parent = parent
-        self.parameter_objects = parameter_objects
-        self._inputs = inputs
+
+        self._check_queue_signature()
+
+        # if no explicit inputs are given, use the displayed parameters
+        if inputs is not None:
+            self._inputs = inputs
+        else:
+            self._inputs = self._parent.displays
 
         self._get_properties()
         self._setup_ui()
-<<<<<<< HEAD
-=======
         self._layout()
 
         self.data = SequenceHandler(list(self.names_inv.keys()))
@@ -422,30 +421,23 @@
                 "keyword argument. Accepting this keyword argument is required when using"
                 "the 'SequencerWidget'."
             )
->>>>>>> 2f91b2b8
 
     def _get_properties(self):
         """
         Obtain the names of the input parameters.
         """
+
+        parameter_objects = self._parent.procedure_class().parameter_objects()
+
         self.names = {key: parameter.name
                       for key, parameter
-                      in self.parameter_objects.items()
+                      in parameter_objects.items()
                       if key in self._inputs}
 
         self.names_inv = {name: key for key, name in self.names.items()}
         self.names_choices = list(sorted(self.names_inv.keys()))
 
     def _setup_ui(self):
-<<<<<<< HEAD
-        self.setHeaderLabels(["Level", "Parameter", "Sequence"])
-        width = self.viewport().size().width()
-        self.setColumnWidth(0, int(0.7 * width))
-        self.setColumnWidth(1, int(0.9 * width))
-        self.setColumnWidth(2, int(0.9 * width))
-
-    def add_tree_item(self, *, level=None, parameter=None, sequence=None, preview=False):
-=======
         self.tree = SequencerTreeView(self)
         self.tree.setHeaderHidden(False)
         self.tree.setItemDelegateForColumn(1, ComboBoxDelegate(self, self.names_choices))
@@ -495,7 +487,6 @@
         self.setLayout(vbox)
 
     def _add_tree_item(self, *, level=None, parameter=None):
->>>>>>> 2f91b2b8
         """
         Add an item to the sequence tree. An item will be added as a child
         to the selected (existing) item, except when level is given.
@@ -506,66 +497,11 @@
         :param parameter: If given, the parameter field is pre-filled
         """
 
-<<<<<<< HEAD
-        selected = self.selectedItems()
-=======
         selected = self.tree.selectionModel().selection().indexes()
->>>>>>> 2f91b2b8
 
         if len(selected) >= 1 and level != 0:
             parent = selected[0]
         else:
-<<<<<<< HEAD
-            parent = self.invisibleRootItem()
-
-        if level is not None and level > 0:
-            p_depth = self._depth_of_child(parent)
-
-            while p_depth > level - 1:
-                parent = parent.parent()
-                p_depth = self._depth_of_child(parent)
-
-        comboBox = QtWidgets.QComboBox()
-        lineEdit = QtWidgets.QLineEdit()
-
-        comboBox.addItems(list(sorted(self.names_inv.keys())))
-
-        item = QtWidgets.QTreeWidgetItem(parent, [""])
-        depth = self._depth_of_child(item)
-        item.setText(0, f"{depth:d}")
-
-        if preview:
-            paramLine = QtWidgets.QLineEdit()
-            paramLine.setReadOnly(True)
-            lineEdit.setReadOnly(True)
-            self.setItemWidget(item, 1, paramLine)
-        else:
-            self.setItemWidget(item, 1, comboBox)
-
-        self.setItemWidget(item, 2, lineEdit)
-
-        self.expandAll()
-
-        for selected_item in selected:
-            selected_item.setSelected(False)
-
-        if parameter is not None:
-            idx = comboBox.findText(parameter)
-            if preview:
-                self.itemWidget(item, 1).setText(parameter)
-            else:
-                self.itemWidget(item, 1).setCurrentIndex(idx)
-            if idx == -1:
-                log.error(
-                    "Parameter '{}' not found while loading sequence".format(
-                        parameter) + ", probably mistyped."
-                )
-
-        if sequence is not None:
-            self.itemWidget(item, 2).setText(sequence)
-
-        item.setSelected(True)
-=======
             parent = None
 
         if parameter is None:
@@ -577,68 +513,22 @@
         self.tree.expandAll()
 
         self.tree.selectRow(node_index)
->>>>>>> 2f91b2b8
-
-    def remove_selected_tree_item(self):
+
+    def _remove_selected_tree_item(self):
         """
         Remove the selected item (and any child items) from the sequence tree.
         """
 
-<<<<<<< HEAD
-        selected = self.selectedItems()
+        selected = self.tree.selectionModel().selection().indexes()
+
         if len(selected) == 0:
             return
 
-        item = selected[0]
-        parent = item.parent()
-
-        if parent is None:
-            parent = self.invisibleRootItem()
-=======
-        selected = self.tree.selectionModel().selection().indexes()
-
-        if len(selected) == 0:
-            return
-
         node_index = self.tree.model().remove_node(selected[0])
->>>>>>> 2f91b2b8
 
         if node_index.isValid():
             self.tree.selectRow(node_index)
 
-<<<<<<< HEAD
-        for selected_item in self.selectedItems():
-            selected_item.setSelected(False)
-
-        parent.setSelected(True)
-
-    def get_sequence_from_tree(self):
-        """
-        Generate a list of parameters from the sequence tree.
-        """
-
-        iterator = QtWidgets.QTreeWidgetItemIterator(self)
-        current_sequence = [[] for _ in range(self.MAXDEPTH)]
-        temp_sequence = [[] for _ in range(self.MAXDEPTH)]
-
-        while iterator.value():
-            item = iterator.value()
-            depth = self._depth_of_child(item)
-
-            name = self.itemWidget(item, 1).currentText()
-            parameter = self.names_inv[name]
-            values = self.eval_string(
-                self.itemWidget(item, 2).text(),
-                name, depth,
-            )
-
-            try:
-                sequence_entry = [{parameter: value} for value in values]
-            except TypeError:
-                log.error(
-                    "TypeError, likely no sequence for one of the parameters"
-                )
-=======
     def get_sequence(self):
         return self.data.parameters_sequence(self.names_inv)
 
@@ -692,284 +582,9 @@
                 append_flag = dialog.append_checkbox.checkState() == QtCore.Qt.CheckState.Checked
                 filenames = dialog.selectedFiles()
                 filename = filenames[0]
->>>>>>> 2f91b2b8
             else:
                 return
 
-<<<<<<< HEAD
-        evaluated_string = numpy.array(evaluated_string)
-        return evaluated_string
-
-    def load_sequence(self, *, filename=None, preview=False):
-        """
-        Load a sequence from a .txt file.
-
-        :param fileName: Filename (string) of the to-be-loaded file.
-        """
-        if len(filename) == 0:
-            return
-
-        content = []
-
-        with open(filename) as file:
-            content = file.readlines()
-
-        pattern = re.compile("([-]+) \"(.*?)\", \"(.*?)\"")
-        for line in content:
-            line = line.strip()
-            match = pattern.search(line)
-
-            if not match:
-                continue
-
-            level = len(match.group(1)) - 1
-
-            if level < 0:
-                continue
-
-            parameter = match.group(2)
-            sequence = match.group(3)
-
-            self.add_tree_item(
-                level=level,
-                parameter=parameter,
-                sequence=sequence,
-                preview=preview
-            )
-
-    def recurse_tree(self, item, dashes='-'):
-        """
-        Recursive function to compile items in the sequence tree
-
-        :param item: item from QTreeWidget tree
-        :param dashes: add dash to indicate depth for serialization
-        """
-        child_count = item.childCount()
-        if child_count:
-            return [
-                (dashes, self.itemWidget(item, 1).currentText(), self.itemWidget(item, 2).text()),
-                [self.recurse_tree(item.child(i), dashes + '-') for i in range(child_count)]]
-        else:
-            return dashes, self.itemWidget(item, 1).currentText(), self.itemWidget(item, 2).text()
-
-    def flatten(self, leaves):
-        """
-        Recursive function to flatten items in the sequence tree
-
-        :param leaves: list of leaves to be flattened
-        """
-        for leaf in leaves:
-            if isinstance(leaf, list):
-                yield from self.flatten(leaf)
-            else:
-                yield leaf
-
-    def serialize_tree(self):
-        """
-        Generate a serialized form of the sequence tree
-        """
-        invis_root = self.invisibleRootItem()
-        roots = invis_root.childCount()
-        leaves = [self.recurse_tree(invis_root.child(i)) for i in range(roots)]
-        return self.flatten(leaves)
-
-
-class SequenceDialog(QtWidgets.QFileDialog):
-    """
-    Widget that displays a dialog box for loading or saving a sequence tree.
-    It shows a preview of sequence tree in the dialog box
-    """
-
-    def __init__(self, save=False, parent=None):
-        """
-        Generate a serialized form of the sequence tree
-
-        :param save: True if we are saving a file. Default False.
-        """
-        super().__init__(parent)
-        self.save = save
-        self.setOption(QtWidgets.QFileDialog.Option.DontUseNativeDialog, True)
-        self._setup_ui()
-
-    def _setup_ui(self):
-        preview_tab = QtWidgets.QTabWidget()
-        vbox = QtWidgets.QVBoxLayout()
-        param_vbox = QtWidgets.QVBoxLayout()
-        vbox_widget = QtWidgets.QWidget()
-        param_vbox_widget = QtWidgets.QWidget()
-
-        self.preview_param = SequencerTreeWidget(inputs=[],
-                                                 parameter_objects={},
-                                                 parent=self)
-        param_vbox.addWidget(self.preview_param)
-        vbox_widget.setLayout(vbox)
-        param_vbox_widget.setLayout(param_vbox)
-        preview_tab.addTab(param_vbox_widget, "Sequence Parameters")
-        self.layout().addWidget(preview_tab, 0, 5, 4, 1)
-        self.layout().setColumnStretch(5, 1)
-        self.setMinimumSize(900, 500)
-        self.resize(900, 500)
-        if self.save:
-            self.setAcceptMode(QtWidgets.QFileDialog.AcceptSave)
-            self.setFileMode(QtWidgets.QFileDialog.FileMode.AnyFile)
-        else:
-            self.setFileMode(QtWidgets.QFileDialog.FileMode.ExistingFiles)
-        self.currentChanged.connect(self.update_preview)
-
-    def update_preview(self, filename):
-        if not os.path.isdir(filename) and filename != '':
-            self.preview_param.clear()
-            self.preview_param.load_sequence(filename=filename, preview=True)
-
-
-class SequencerWidget(QtWidgets.QWidget):
-    """
-    Widget that allows to generate a sequence of measurements with varying
-    parameters. Moreover, one can write a simple text file to easily load a
-    sequence.
-
-    Currently requires a queue function of the
-    :class:`ManagedWindow<pymeasure.display.windows.managed_window.ManagedWindow>` to have a
-    "procedure" argument.
-    """
-
-    def __init__(self, inputs=None, sequence_file=None, parent=None):
-        super().__init__(parent)
-        self._parent = parent
-
-        self._check_queue_signature()
-        self.parameter_objects = self._parent.procedure_class().parameter_objects()
-
-        # if no explicit inputs are given, use the displayed parameters
-        if inputs is not None:
-            self._inputs = inputs
-        else:
-            self._inputs = self._parent.displays
-
-        self._setup_ui()
-        self._layout()
-        # Load the sequence file if supplied.
-        if sequence_file is not None:
-            self.load_sequence(filename=sequence_file)
-
-    def _check_queue_signature(self):
-        """
-        Check if the call signature of the implementation of the`ManagedWindow.queue`
-        method accepts the `procedure` keyword argument, which is required for using
-        the sequencer.
-        """
-
-        call_signature = signature(self._parent.queue)
-
-        if 'procedure' not in call_signature.parameters:
-            raise AttributeError(
-                "The queue method of of the ManagedWindow does not accept the 'procedure'"
-                "keyword argument. Accepting this keyword argument is required when using"
-                "the 'SequencerWidget'."
-            )
-
-    def _setup_ui(self):
-
-        self.tree = SequencerTreeWidget(inputs=self._inputs,
-                                        parameter_objects=self.parameter_objects, parent=self)
-
-        self.load_seq_button = QtWidgets.QPushButton("Load sequence")
-        self.load_seq_button.clicked.connect(self.load_sequence)
-        self.load_seq_button.setToolTip("Load a sequence from a file.")
-
-        self.save_seq_button = QtWidgets.QPushButton("Save sequence")
-        self.save_seq_button.clicked.connect(self.save_sequence)
-        self.save_seq_button.setToolTip("Save a sequence to a file.")
-
-        self.queue_button = QtWidgets.QPushButton("Queue sequence")
-        self.queue_button.clicked.connect(self.queue_sequence)
-
-        self.add_root_item_btn = QtWidgets.QPushButton("Add root item")
-        self.add_root_item_btn.clicked.connect(
-            partial(self.tree.add_tree_item, level=0)
-        )
-
-        self.add_tree_item_btn = QtWidgets.QPushButton("Add item")
-        self.add_tree_item_btn.clicked.connect(self.tree.add_tree_item)
-
-        self.remove_tree_item_btn = QtWidgets.QPushButton("Remove item")
-        self.remove_tree_item_btn.clicked.connect(self.tree.remove_selected_tree_item)
-
-    def _layout(self):
-
-        btn_box = QtWidgets.QHBoxLayout()
-        btn_box.addWidget(self.load_seq_button)
-        btn_box.addWidget(self.save_seq_button)
-
-        btn_box_2 = QtWidgets.QHBoxLayout()
-        btn_box_2.addWidget(self.add_root_item_btn)
-        btn_box_2.addWidget(self.add_tree_item_btn)
-        btn_box_2.addWidget(self.remove_tree_item_btn)
-
-        btn_box_3 = QtWidgets.QHBoxLayout()
-        btn_box_3.addWidget(self.queue_button)
-
-        vbox = QtWidgets.QVBoxLayout(self)
-        vbox.setSpacing(6)
-        vbox.addLayout(btn_box)
-        vbox.addWidget(self.tree)
-        vbox.addLayout(btn_box_2)
-        vbox.addLayout(btn_box_3)
-        self.setLayout(vbox)
-
-    def queue_sequence(self):
-        """
-        Obtain a list of parameters from the sequence tree, enter these into
-        procedures, and queue these procedures.
-        """
-
-        self.queue_button.setEnabled(False)
-
-        try:
-            sequence = self.tree.get_sequence_from_tree()
-        except SequenceEvaluationException:
-            log.error("Evaluation of one of the sequence strings went wrong, no sequence queued.")
-        else:
-            log.info(
-                "Queuing %d measurements based on the entered sequences." % len(sequence)
-            )
-
-            for entry in sequence:
-                QtWidgets.QApplication.processEvents()
-                parameters = dict(ChainMap(*entry[::-1]))
-                procedure = self._parent.make_procedure()
-                procedure.set_parameters(parameters)
-                self._parent.queue(procedure=procedure)
-
-        finally:
-            self.queue_button.setEnabled(True)
-
-    def save_sequence(self):
-        dialog = SequenceDialog(save=True)
-        if dialog.exec():
-            filename = dialog.selectedFiles()[0]
-            items = self.tree.serialize_tree()
-            with open(filename, 'w') as file:
-                for i in items:
-                    file.write(i[0] + ' "' + i[1] + '", "' + i[2] + "\"\n")
-                log.info('Saved sequence file %s' % filename)
-
-    def load_sequence(self, filename=False):
-        if filename:
-            self.tree.load_sequence(filename=filename)
-            log.info('Loaded sequence file %s' % filename)
-        else:
-            dialog = SequenceDialog()
-            if dialog.exec():
-                filenames = dialog.selectedFiles()
-                for filename in map(str, filenames):
-                    if filename == '':
-                        return
-                    else:
-                        self.tree.load_sequence(filename=filename)
-                        log.info('Loaded sequence file %s' % filename)
-=======
         with open(filename, 'r') as file_object:
             self.tree.model().load(file_object, append=append_flag)
-        self.tree.expandAll()
->>>>>>> 2f91b2b8
+        self.tree.expandAll()