#
# This file is part of the PyMeasure package.
#
# Copyright (c) 2013-2023 PyMeasure Developers
#
# Permission is hereby granted, free of charge, to any person obtaining a copy
# of this software and associated documentation files (the "Software"), to deal
# in the Software without restriction, including without limitation the rights
# to use, copy, modify, merge, publish, distribute, sublicense, and/or sell
# copies of the Software, and to permit persons to whom the Software is
# furnished to do so, subject to the following conditions:
#
# The above copyright notice and this permission notice shall be included in
# all copies or substantial portions of the Software.
#
# THE SOFTWARE IS PROVIDED "AS IS", WITHOUT WARRANTY OF ANY KIND, EXPRESS OR
# IMPLIED, INCLUDING BUT NOT LIMITED TO THE WARRANTIES OF MERCHANTABILITY,
# FITNESS FOR A PARTICULAR PURPOSE AND NONINFRINGEMENT. IN NO EVENT SHALL THE
# AUTHORS OR COPYRIGHT HOLDERS BE LIABLE FOR ANY CLAIM, DAMAGES OR OTHER
# LIABILITY, WHETHER IN AN ACTION OF CONTRACT, TORT OR OTHERWISE, ARISING FROM,
# OUT OF OR IN CONNECTION WITH THE SOFTWARE OR THE USE OR OTHER DEALINGS IN
# THE SOFTWARE.
#
import logging
<<<<<<< HEAD
=======
import os
>>>>>>> cfc29b4a
from functools import partial
from inspect import signature
from collections import ChainMap

from ..Qt import QtCore, QtWidgets, QtGui
<<<<<<< HEAD
from ...experiment.sequencer import SequenceFileHandler, SequenceEvaluationError
=======
from ...experiment.sequencer import SequenceHandler, SequenceEvaluationError
>>>>>>> cfc29b4a

log = logging.getLogger(__name__)
log.addHandler(logging.NullHandler())

<<<<<<< HEAD
debug_modules_enabled = (
    #    "rowCount",
    #    "index",
    #    "data",
    #    "parent",
    #    "add_node",
    #    "remove_node",
    #    "headerData",
    #     "setData",
)


def print_debug(module, *args):
    if module in debug_modules_enabled:
        print(module, *args)


class SequencerTreeModel(QtCore.QAbstractItemModel):
    """ TODO: Documentation
    """

    def __init__(self, header, data, parent=None):
        """ TreeModel constructor
        :param header: The header to use
        :type header: Iterable
        :param parent: A QWidget that QT will give ownership of this Widget too.
        """
=======

class SequencerTreeModel(QtCore.QAbstractItemModel):
    """ Model for sequencer data

        :param header: List of string representing header data
        :param data: data associated with the model
        :param parent: A QWidget that QT will give ownership of this Widget to.
    """

    def __init__(self, data, header=("Level", "Parameter", "Sequence"), parent=None):
>>>>>>> cfc29b4a
        super().__init__(parent)

        self.header = header
        self.root = data

    def add_node(self, parameter, parent=None):
        """ Add a row in the sequencer """
<<<<<<< HEAD
        print_debug("add_node", parameter, parent)
=======
>>>>>>> cfc29b4a
        if parent is None:
            parent = self.createIndex(-1, -1)

        idx = len(self.root.children(parent))
<<<<<<< HEAD
        print_debug("add_node", " idx", idx)
=======
>>>>>>> cfc29b4a
        parent_seq_item = parent.internalPointer()

        self.beginInsertRows(parent, idx, idx)
        seq_item, child_row = self.root.add_node(parameter, parent_seq_item)
        self.endInsertRows()
        return self.createIndex(child_row, 0, seq_item)

    def remove_node(self, index):
        """ Remove a row in the sequencer """
<<<<<<< HEAD
        print_debug("remove_node", index, index.internalPointer())
        children = self.rowCount(index)
        print_debug("remove_node", "children", children)
=======

        children = self.rowCount(index)
>>>>>>> cfc29b4a
        seq_item = index.internalPointer()
        # Remove children from last to first
        while (children > 0):
            child = children - 1
            children_seq_item = self.root.get_children(seq_item, child)
            self.remove_node(self.createIndex(child, 0, children_seq_item))
            children = self.rowCount(index)

        self.beginRemoveRows(index.parent(), index.row(), index.row())
        parent_seq_item, parent_row = self.root.remove_node(seq_item)
        self.endRemoveRows()
        return self.createIndex(parent_row, 0, parent_seq_item)

    def flags(self, index):
<<<<<<< HEAD
        """ QAbstractItemModel override method that is used to set the flags
            for the item at the given QModelIndex.
=======
        """ Set the flags for the item at the given QModelIndex.
>>>>>>> cfc29b4a

            Here, we just set all indexes to enabled, and selectable.
        """
        if not index.isValid():
            return_value = QtCore.Qt.ItemFlag.NoItemFlags
        else:
            return_value = QtCore.Qt.ItemFlag.ItemIsEnabled | \
<<<<<<< HEAD
                QtCore.Qt.ItemFlag.ItemIsSelectable
=======
                           QtCore.Qt.ItemFlag.ItemIsSelectable
>>>>>>> cfc29b4a
            if index.column() >= 1:
                return_value |= QtCore.Qt.ItemFlag.ItemIsEditable
        return return_value

    def data(self, index, role):
        """ Return the data to display for the given index and the given role.

            This method should not be called directly.
            This method is called implicitly by the QTreeView that is
            displaying us, as the way of finding out what to display where.
        """
        if not index.isValid():
            return

        elif not role == QtCore.Qt.ItemDataRole.DisplayRole:
            return

<<<<<<< HEAD
        print_debug("data", index.row(), index.column(), index.internalPointer())
=======
>>>>>>> cfc29b4a
        data = index.internalPointer()[index.column()]

        if not isinstance(data, QtCore.QObject):
            data = str(data)

<<<<<<< HEAD
        print_debug("data", "ret", data)
=======
>>>>>>> cfc29b4a
        return data

    def index(self, row, col, parent):
        """ Return a QModelIndex instance pointing the row and column underneath the parent given.
            This method should not be called directly. This method is called implicitly by the
            QTreeView that is displaying us, as the way of finding out what to display where.
        """
<<<<<<< HEAD
        print_debug("index", row, col, parent.row(), parent.column(), parent.internalPointer())
=======
>>>>>>> cfc29b4a
        if not parent or not parent.isValid():
            parent_data = None
        else:
            parent_data = parent.internalPointer()

        seq_item = self.root.get_children(parent_data, row)
        child = seq_item
        if child is None:
            return QtCore.QModelIndex()
        index = self.createIndex(row, col, child)
<<<<<<< HEAD
        print_debug("index", "ret", index.row(), index.column(), index.internalPointer())
=======
>>>>>>> cfc29b4a
        return index

    def parent(self, index=None):
        """ Return the index of the parent of a given index. If index is not supplied,
        return an invalid QModelIndex.
<<<<<<< HEAD
        Optional args: index

        :param index: QModelIndex
        :return:
        """

        if index:
            print_debug("parent", index.row(), index.column(), index.internalPointer())
        else:
            print_debug("parent", index)

=======

        :param index: QModelIndex optional.
        :return:
        """

>>>>>>> cfc29b4a
        if not index or not index.isValid():
            return QtCore.QModelIndex()

        child = index.internalPointer()
        parent, parent_row = self.root.get_parent(child)

        if parent is None:
            return QtCore.QModelIndex()

        index = self.createIndex(parent_row, 0, parent)
<<<<<<< HEAD
        print_debug("parent", "ret", parent_row, index.row(), index.column(), child)
=======
>>>>>>> cfc29b4a
        return index

    def rowCount(self, parent):
        """ Return the number of children of a given parent.

            If an invalid QModelIndex is supplied, return the number of children under the root.

        :param parent: QModelIndex
        """
<<<<<<< HEAD
        print_debug("rowCount", parent, parent.internalPointer())
=======
>>>>>>> cfc29b4a
        if parent.column() > 0:
            return 0

        if not parent.isValid():
            parent = None
        else:
            parent = parent.internalPointer()

        rows = len(self.root.children(parent))
<<<<<<< HEAD
        print_debug("rowCount", "ret", rows, parent)
=======
>>>>>>> cfc29b4a
        return rows

    def columnCount(self, parent):
        """ Return the number of columns in the model header.

            The parent parameter exists only to support the signature of QAbstractItemModel.
        """
        return len(self.header)

    def headerData(self, section, orientation, role):
        """ Return the header data for the given section, orientation and role.

            This method should not be called directly.
            This method is called implicitly by the QTreeView that is displaying us,
            as the way of finding out what to display where.
        """
<<<<<<< HEAD
        print_debug("headerData", section, orientation, role)
        if orientation == QtCore.Qt.Orientation.Horizontal and \
           role == QtCore.Qt.ItemDataRole.DisplayRole:
            return self.header[section]

    def setData(self, index, value, role=QtCore.Qt.ItemDataRole.EditRole):
        print_debug("setData", index, value, role)
=======
        if orientation == QtCore.Qt.Orientation.Horizontal and \
                role == QtCore.Qt.ItemDataRole.DisplayRole:
            return self.header[section]

    def setData(self, index, value, role=QtCore.Qt.ItemDataRole.EditRole):
>>>>>>> cfc29b4a
        return_value = False
        if role == QtCore.Qt.ItemDataRole.EditRole:
            return_value = self.root.set_data(index.internalPointer(),
                                              index.row(),
                                              index.column(),
                                              value)
            if return_value:
                self.dataChanged.emit(index, index, [role])
        return return_value

<<<<<<< HEAD
    def __iter__(self):
        for row, child in enumerate(self.root.children()):
            yield self.createIndex(row, 0, None)

    def save(self, filename=None):
        self.root.save(filename)
=======
    def visit_tree(self, parent):
        """ Return a generator to enumerate all the nodes in the tree """
        parent_data = None
        if parent:
            parent_data = parent.internalPointer()

        for row, child in enumerate(self.root.children(parent_data)):
            node = self.index(row, 0, parent)
            if node.isValid():
                yield node
                yield from self.visit_tree(node)

    def __iter__(self):
        yield from self.visit_tree(None)

    def save(self, file_obj):
        self.root.save(file_obj)

    def load(self, file_obj, append=False):
        # Since we are loading new data, following Qt documentation,
        # we call beginResetModel to inform that any previous data reported
        # from the model is now invalid and has to be queried for again.
        # This also means that the current item and any selected items will become invalid.
        self.beginResetModel()
        try:
            self.root.load(file_obj, append=append)
        except SequenceEvaluationError as e:
            log.error(f"Error during sequence loading: {e}")
        # Complete model reset operation
        self.endResetModel()
>>>>>>> cfc29b4a


class ComboBoxDelegate(QtWidgets.QStyledItemDelegate):
    def __init__(self, owner, choices):
        super().__init__(owner)
        self.items = choices

    def createEditor(self, parent, option, index):
        editor = QtWidgets.QComboBox(parent)
        editor.addItems(self.items)
        return editor

    def setEditorData(self, editor, index):
        value = index.data(QtCore.Qt.ItemDataRole.DisplayRole)
        num = self.items.index(value)
        editor.setCurrentIndex(num)

    def setModelData(self, editor, model, index):
        value = editor.currentText()
        model.setData(index, value, QtCore.Qt.ItemDataRole.EditRole)

    def updateEditorGeometry(self, editor, option, index):
        editor.setGeometry(option.rect)


class ExpressionValidator(QtGui.QValidator):
    def validate(self, input_string, pos):
        return_value = QtGui.QValidator.State.Acceptable
        try:
<<<<<<< HEAD
            SequenceFileHandler.eval_string(input_string, log_enabled=False)
=======
            SequenceHandler.eval_string(input_string, log_enabled=False)
>>>>>>> cfc29b4a
        except SequenceEvaluationError:
            return_value = QtGui.QValidator.State.Intermediate
        return (return_value, input_string, pos)


class LineEditDelegate(QtWidgets.QStyledItemDelegate):
    def createEditor(self, parent, option, index):
        editor = QtWidgets.QLineEdit(parent)
        editor.setValidator(ExpressionValidator())
        return editor

    def setEditorData(self, editor, index):
        value = index.data(QtCore.Qt.ItemDataRole.DisplayRole)
        editor.setText(value)

    def setModelData(self, editor, model, index):
        value = editor.text()
        model.setData(index, value, QtCore.Qt.ItemDataRole.EditRole)

    def updateEditorGeometry(self, editor, option, index):
        editor.setGeometry(option.rect)


class SequencerTreeView(QtWidgets.QTreeView):
<<<<<<< HEAD
=======

    def __init__(self, parent=None):
        super().__init__(parent)
        self.width = self.viewport().size().width()

>>>>>>> cfc29b4a
    def save(self, filename=None):
        self.model().save(filename)

    def selectRow(self, index):
        selection_model = self.selectionModel()
        selection_model.select(index,
                               QtCore.QItemSelectionModel.SelectionFlag.Clear)
        for column in range(self.model().columnCount(index)):
            idx = self.model().createIndex(index.row(), column,
                                           index.internalPointer())
            selection_model.select(idx,
                                   QtCore.QItemSelectionModel.SelectionFlag.Select)
<<<<<<< HEAD
=======

    def activate_persistent_editor(self):
        model = self.model()
        for item in model:
            index = model.index(item.row(), 1, model.parent(item))
            self.openPersistentEditor(index)

    def setModel(self, model):
        super().setModel(model)
        self.setColumnWidth(0, int(0.7 * self.width))
        self.setColumnWidth(1, int(0.9 * self.width))
        self.setColumnWidth(2, int(0.9 * self.width))
        self.model().layoutChanged.connect(self.activate_persistent_editor)
        self.model().modelReset.connect(self.activate_persistent_editor)


class SequenceDialog(QtWidgets.QFileDialog):
    """
    Widget that displays a dialog box for loading or saving a sequence tree.

    It also shows a preview of sequence tree in the dialog box

    :param save: True if we are saving a file. Default False.
    """

    def __init__(self, save=False, parent=None):
        """
        Generate a serialized form of the sequence tree

        :param save: True if we are saving a file. Default False.
        :param parent: Passed on to QtWidgets.QWidget. Default is None
        """
        super().__init__(parent)
        self.save = save
        self.setOption(QtWidgets.QFileDialog.Option.DontUseNativeDialog, True)
        self._setup_ui()

    def _setup_ui(self):
        preview_tab = QtWidgets.QTabWidget()
        vbox = QtWidgets.QVBoxLayout()
        param_vbox = QtWidgets.QVBoxLayout()
        vbox_widget = QtWidgets.QWidget()
        param_vbox_widget = QtWidgets.QWidget()

        self.preview_param = SequencerTreeView(parent=self)
        triggers = QtWidgets.QAbstractItemView.EditTrigger.NoEditTriggers
        self.preview_param.setEditTriggers(triggers)
        param_vbox.addWidget(self.preview_param)
        vbox_widget.setLayout(vbox)
        param_vbox_widget.setLayout(param_vbox)
        preview_tab.addTab(param_vbox_widget, "Sequence Parameters")
        if not self.save:
            self.append_checkbox = QtWidgets.QCheckBox("Append to existing sequence")
            self.append_checkbox.setCheckState(QtCore.Qt.CheckState.Checked)
            self.layout().addWidget(self.append_checkbox)
            self.setFileMode(QtWidgets.QFileDialog.FileMode.ExistingFile)
        else:
            self.setAcceptMode(QtWidgets.QFileDialog.AcceptMode.AcceptSave)
            self.setFileMode(QtWidgets.QFileDialog.FileMode.AnyFile)
        self.layout().addWidget(preview_tab, 0, 5, 4, 1)
        self.layout().setColumnStretch(5, 1)
        self.setMinimumSize(900, 500)
        self.resize(900, 500)
        self.currentChanged.connect(self.update_preview)

    def update_preview(self, filename):
        if not os.path.isdir(filename) and filename != '':
            with open(filename, 'r') as file_object:
                data = SequenceHandler(file_obj=file_object)
            tree_model = SequencerTreeModel(data=data)
            self.preview_param.setModel(tree_model)
            self.preview_param.expandAll()
>>>>>>> cfc29b4a


class SequencerWidget(QtWidgets.QWidget):
    """
    Widget that allows to generate a sequence of measurements

    It allows sweeping parameters and moreover, one can write a simple text file to easily load a
    sequence. Sequences can also be saved

    Currently requires a queue function of the
    :class:`ManagedWindow<pymeasure.display.windows.managed_window.ManagedWindow>` to have a
    "procedure" argument.

    :param inputs: List of strings representing the parameters name
    """

    def __init__(self, inputs=None, sequence_file=None, parent=None):
        super().__init__(parent)
        self._parent = parent

        self._check_queue_signature()

        # if no explicit inputs are given, use the displayed parameters
        if inputs is not None:
            self._inputs = inputs
        else:
            self._inputs = self._parent.displays

        self._get_properties()
        self._setup_ui()
        self._layout()

        self.data = SequenceHandler(list(self.names_inv.keys()))
        self.tree.setModel(SequencerTreeModel(data=self.data))
        if sequence_file is not None:
            self.load_sequence(filename=sequence_file)

    def _check_queue_signature(self):
        """
        Check if the call signature of the implementation of the`ManagedWindow.queue`
        method accepts the `procedure` keyword argument, which is required for using
        the sequencer.
        """

        call_signature = signature(self._parent.queue)

        if 'procedure' not in call_signature.parameters:
            raise AttributeError(
                "The queue method of of the ManagedWindow does not accept the 'procedure'"
                "keyword argument. Accepting this keyword argument is required when using"
                "the 'SequencerWidget'."
            )

    def _get_properties(self):
        """
        Obtain the names of the input parameters.
        """

        parameter_objects = self._parent.procedure_class().parameter_objects()

        self.names = {key: parameter.name
                      for key, parameter
                      in parameter_objects.items()
                      if key in self._inputs}

        self.names_inv = {name: key for key, name in self.names.items()}
        self.names_choices = list(sorted(self.names_inv.keys()))

    def _setup_ui(self):
        self.tree = SequencerTreeView(self)
        self.tree.setHeaderHidden(False)
<<<<<<< HEAD
        width = self.tree.viewport().size().width()
        self.tree.setColumnWidth(0, int(0.7 * width))
        self.tree.setColumnWidth(1, int(0.9 * width))
        self.tree.setColumnWidth(2, int(0.9 * width))
        self.tree.setItemDelegateForColumn(1, ComboBoxDelegate(self, self.names_choices))
        self.tree.setItemDelegateForColumn(2, LineEditDelegate(self))
=======
        self.tree.setItemDelegateForColumn(1, ComboBoxDelegate(self, self.names_choices))
        self.tree.setItemDelegateForColumn(2, LineEditDelegate(self))
        self.load_seq_button = QtWidgets.QPushButton("Load sequence")
        self.load_seq_button.clicked.connect(self.load_sequence)
        self.load_seq_button.setToolTip("Load a sequence from a file.")

        self.save_seq_button = QtWidgets.QPushButton("Save sequence")
        self.save_seq_button.clicked.connect(self.save_sequence)
        self.save_seq_button.setToolTip("Save a sequence to a file.")

        self.queue_button = QtWidgets.QPushButton("Queue sequence")
        self.queue_button.clicked.connect(self.queue_sequence)

>>>>>>> cfc29b4a
        self.add_root_item_btn = QtWidgets.QPushButton("Add root item")
        self.add_root_item_btn.clicked.connect(
            partial(self._add_tree_item, level=0)
        )

        self.add_tree_item_btn = QtWidgets.QPushButton("Add item")
        self.add_tree_item_btn.clicked.connect(self._add_tree_item)

        self.remove_tree_item_btn = QtWidgets.QPushButton("Remove item")
        self.remove_tree_item_btn.clicked.connect(self._remove_selected_tree_item)

    def _layout(self):

        btn_box = QtWidgets.QHBoxLayout()
        btn_box.addWidget(self.load_seq_button)
        btn_box.addWidget(self.save_seq_button)

        btn_box_2 = QtWidgets.QHBoxLayout()
        btn_box_2.addWidget(self.add_root_item_btn)
        btn_box_2.addWidget(self.add_tree_item_btn)
        btn_box_2.addWidget(self.remove_tree_item_btn)

        btn_box_3 = QtWidgets.QHBoxLayout()
        btn_box_3.addWidget(self.queue_button)

        vbox = QtWidgets.QVBoxLayout(self)
        vbox.setSpacing(6)
        vbox.addLayout(btn_box)
        vbox.addWidget(self.tree)
        vbox.addLayout(btn_box_2)
        vbox.addLayout(btn_box_3)
        self.setLayout(vbox)

    def _add_tree_item(self, *, level=None, parameter=None):
        """
        Add an item to the sequence tree. An item will be added as a child
        to the selected (existing) item, except when level is given.

        :param level: An integer value determining the level at which an
            item is added. If level is 0, a root item will be added.

        :param parameter: If given, the parameter field is pre-filled
        """

        selected = self.tree.selectionModel().selection().indexes()

        if len(selected) >= 1 and level != 0:
            parent = selected[0]
        else:
            parent = None

        if parameter is None:
            parameter = self.names_choices[0]
<<<<<<< HEAD

        model = self.tree.model()
        node_index = model.add_node(parameter=parameter, parent=parent)
=======
>>>>>>> cfc29b4a

        model = self.tree.model()
        node_index = model.add_node(parameter=parameter, parent=parent)
        self.tree.openPersistentEditor(model.index(node_index.row(), 1, parent))
        self.tree.expandAll()

        self.tree.selectRow(node_index)

    def _remove_selected_tree_item(self):
        """
        Remove the selected item (and any child items) from the sequence tree.
        """

        selected = self.tree.selectionModel().selection().indexes()

        if len(selected) == 0:
            return

        node_index = self.tree.model().remove_node(selected[0])
<<<<<<< HEAD

        if node_index.isValid():
            self.tree.selectRow(node_index)

=======

        if node_index.isValid():
            self.tree.selectRow(node_index)

>>>>>>> cfc29b4a
    def get_sequence(self):
        return self.data.parameters_sequence(self.names_inv)

    def queue_sequence(self):
        """
        Obtain a list of parameters from the sequence tree, enter these into
        procedures, and queue these procedures.
        """

        self.queue_button.setEnabled(False)

        try:
            sequence = self.get_sequence()
        except SequenceEvaluationError:
            log.error("Evaluation of one of the sequence strings went wrong, no sequence queued.")
        else:
            log.info(
                "Queuing %d measurements based on the entered sequences." % len(sequence)
            )

            for entry in sequence:
                QtWidgets.QApplication.processEvents()
                parameters = dict(ChainMap(*entry[::-1]))

                procedure = self._parent.make_procedure()
                procedure.set_parameters(parameters)
                self._parent.queue(procedure=procedure)

        finally:
            self.queue_button.setEnabled(True)

    def save_sequence(self):
        dialog = SequenceDialog(save=True)
        if dialog.exec():
            filename = dialog.selectedFiles()[0]
            with open(filename, 'w') as file_object:
                self.tree.save(file_object)
            log.info('Saved sequence file %s' % filename)

    def load_sequence(self, *, filename=None):
        """
        Load a sequence from a .txt file.

<<<<<<< HEAD
        if fileName is None:
            fileName, _ = QtWidgets.QFileDialog.getOpenFileName(self, 'OpenFile')

        if len(fileName) == 0:
            return

        self.data = SequenceFileHandler(open(fileName, "r"))
        self.tree_model = SequencerTreeModel(header=["Level", "Parameter", "Sequence"],
                                             data=self.data)
        self.tree.setModel(self.tree_model)
=======
        :param filename: Filename (string) of the to-be-loaded file.
        """
        append_flag = False

        if (filename is None) or (filename == ''):
            dialog = SequenceDialog()
            if dialog.exec():
                append_flag = dialog.append_checkbox.checkState() == QtCore.Qt.CheckState.Checked
                filenames = dialog.selectedFiles()
                filename = filenames[0]
            else:
                return

        with open(filename, 'r') as file_object:
            self.tree.model().load(file_object, append=append_flag)
>>>>>>> cfc29b4a
        self.tree.expandAll()<|MERGE_RESOLUTION|>--- conflicted
+++ resolved
@@ -22,53 +22,17 @@
 # THE SOFTWARE.
 #
 import logging
-<<<<<<< HEAD
-=======
 import os
->>>>>>> cfc29b4a
 from functools import partial
 from inspect import signature
 from collections import ChainMap
 
 from ..Qt import QtCore, QtWidgets, QtGui
-<<<<<<< HEAD
-from ...experiment.sequencer import SequenceFileHandler, SequenceEvaluationError
-=======
 from ...experiment.sequencer import SequenceHandler, SequenceEvaluationError
->>>>>>> cfc29b4a
 
 log = logging.getLogger(__name__)
 log.addHandler(logging.NullHandler())
 
-<<<<<<< HEAD
-debug_modules_enabled = (
-    #    "rowCount",
-    #    "index",
-    #    "data",
-    #    "parent",
-    #    "add_node",
-    #    "remove_node",
-    #    "headerData",
-    #     "setData",
-)
-
-
-def print_debug(module, *args):
-    if module in debug_modules_enabled:
-        print(module, *args)
-
-
-class SequencerTreeModel(QtCore.QAbstractItemModel):
-    """ TODO: Documentation
-    """
-
-    def __init__(self, header, data, parent=None):
-        """ TreeModel constructor
-        :param header: The header to use
-        :type header: Iterable
-        :param parent: A QWidget that QT will give ownership of this Widget too.
-        """
-=======
 
 class SequencerTreeModel(QtCore.QAbstractItemModel):
     """ Model for sequencer data
@@ -79,7 +43,6 @@
     """
 
     def __init__(self, data, header=("Level", "Parameter", "Sequence"), parent=None):
->>>>>>> cfc29b4a
         super().__init__(parent)
 
         self.header = header
@@ -87,18 +50,10 @@
 
     def add_node(self, parameter, parent=None):
         """ Add a row in the sequencer """
-<<<<<<< HEAD
-        print_debug("add_node", parameter, parent)
-=======
->>>>>>> cfc29b4a
         if parent is None:
             parent = self.createIndex(-1, -1)
 
         idx = len(self.root.children(parent))
-<<<<<<< HEAD
-        print_debug("add_node", " idx", idx)
-=======
->>>>>>> cfc29b4a
         parent_seq_item = parent.internalPointer()
 
         self.beginInsertRows(parent, idx, idx)
@@ -108,14 +63,8 @@
 
     def remove_node(self, index):
         """ Remove a row in the sequencer """
-<<<<<<< HEAD
-        print_debug("remove_node", index, index.internalPointer())
+
         children = self.rowCount(index)
-        print_debug("remove_node", "children", children)
-=======
-
-        children = self.rowCount(index)
->>>>>>> cfc29b4a
         seq_item = index.internalPointer()
         # Remove children from last to first
         while (children > 0):
@@ -130,12 +79,7 @@
         return self.createIndex(parent_row, 0, parent_seq_item)
 
     def flags(self, index):
-<<<<<<< HEAD
-        """ QAbstractItemModel override method that is used to set the flags
-            for the item at the given QModelIndex.
-=======
         """ Set the flags for the item at the given QModelIndex.
->>>>>>> cfc29b4a
 
             Here, we just set all indexes to enabled, and selectable.
         """
@@ -143,11 +87,7 @@
             return_value = QtCore.Qt.ItemFlag.NoItemFlags
         else:
             return_value = QtCore.Qt.ItemFlag.ItemIsEnabled | \
-<<<<<<< HEAD
-                QtCore.Qt.ItemFlag.ItemIsSelectable
-=======
                            QtCore.Qt.ItemFlag.ItemIsSelectable
->>>>>>> cfc29b4a
             if index.column() >= 1:
                 return_value |= QtCore.Qt.ItemFlag.ItemIsEditable
         return return_value
@@ -165,19 +105,11 @@
         elif not role == QtCore.Qt.ItemDataRole.DisplayRole:
             return
 
-<<<<<<< HEAD
-        print_debug("data", index.row(), index.column(), index.internalPointer())
-=======
->>>>>>> cfc29b4a
         data = index.internalPointer()[index.column()]
 
         if not isinstance(data, QtCore.QObject):
             data = str(data)
 
-<<<<<<< HEAD
-        print_debug("data", "ret", data)
-=======
->>>>>>> cfc29b4a
         return data
 
     def index(self, row, col, parent):
@@ -185,10 +117,6 @@
             This method should not be called directly. This method is called implicitly by the
             QTreeView that is displaying us, as the way of finding out what to display where.
         """
-<<<<<<< HEAD
-        print_debug("index", row, col, parent.row(), parent.column(), parent.internalPointer())
-=======
->>>>>>> cfc29b4a
         if not parent or not parent.isValid():
             parent_data = None
         else:
@@ -199,34 +127,16 @@
         if child is None:
             return QtCore.QModelIndex()
         index = self.createIndex(row, col, child)
-<<<<<<< HEAD
-        print_debug("index", "ret", index.row(), index.column(), index.internalPointer())
-=======
->>>>>>> cfc29b4a
         return index
 
     def parent(self, index=None):
         """ Return the index of the parent of a given index. If index is not supplied,
         return an invalid QModelIndex.
-<<<<<<< HEAD
-        Optional args: index
-
-        :param index: QModelIndex
-        :return:
-        """
-
-        if index:
-            print_debug("parent", index.row(), index.column(), index.internalPointer())
-        else:
-            print_debug("parent", index)
-
-=======
 
         :param index: QModelIndex optional.
         :return:
         """
 
->>>>>>> cfc29b4a
         if not index or not index.isValid():
             return QtCore.QModelIndex()
 
@@ -237,10 +147,6 @@
             return QtCore.QModelIndex()
 
         index = self.createIndex(parent_row, 0, parent)
-<<<<<<< HEAD
-        print_debug("parent", "ret", parent_row, index.row(), index.column(), child)
-=======
->>>>>>> cfc29b4a
         return index
 
     def rowCount(self, parent):
@@ -250,10 +156,6 @@
 
         :param parent: QModelIndex
         """
-<<<<<<< HEAD
-        print_debug("rowCount", parent, parent.internalPointer())
-=======
->>>>>>> cfc29b4a
         if parent.column() > 0:
             return 0
 
@@ -263,10 +165,6 @@
             parent = parent.internalPointer()
 
         rows = len(self.root.children(parent))
-<<<<<<< HEAD
-        print_debug("rowCount", "ret", rows, parent)
-=======
->>>>>>> cfc29b4a
         return rows
 
     def columnCount(self, parent):
@@ -283,21 +181,11 @@
             This method is called implicitly by the QTreeView that is displaying us,
             as the way of finding out what to display where.
         """
-<<<<<<< HEAD
-        print_debug("headerData", section, orientation, role)
-        if orientation == QtCore.Qt.Orientation.Horizontal and \
-           role == QtCore.Qt.ItemDataRole.DisplayRole:
-            return self.header[section]
-
-    def setData(self, index, value, role=QtCore.Qt.ItemDataRole.EditRole):
-        print_debug("setData", index, value, role)
-=======
         if orientation == QtCore.Qt.Orientation.Horizontal and \
                 role == QtCore.Qt.ItemDataRole.DisplayRole:
             return self.header[section]
 
     def setData(self, index, value, role=QtCore.Qt.ItemDataRole.EditRole):
->>>>>>> cfc29b4a
         return_value = False
         if role == QtCore.Qt.ItemDataRole.EditRole:
             return_value = self.root.set_data(index.internalPointer(),
@@ -308,14 +196,6 @@
                 self.dataChanged.emit(index, index, [role])
         return return_value
 
-<<<<<<< HEAD
-    def __iter__(self):
-        for row, child in enumerate(self.root.children()):
-            yield self.createIndex(row, 0, None)
-
-    def save(self, filename=None):
-        self.root.save(filename)
-=======
     def visit_tree(self, parent):
         """ Return a generator to enumerate all the nodes in the tree """
         parent_data = None
@@ -346,7 +226,6 @@
             log.error(f"Error during sequence loading: {e}")
         # Complete model reset operation
         self.endResetModel()
->>>>>>> cfc29b4a
 
 
 class ComboBoxDelegate(QtWidgets.QStyledItemDelegate):
@@ -376,11 +255,7 @@
     def validate(self, input_string, pos):
         return_value = QtGui.QValidator.State.Acceptable
         try:
-<<<<<<< HEAD
-            SequenceFileHandler.eval_string(input_string, log_enabled=False)
-=======
             SequenceHandler.eval_string(input_string, log_enabled=False)
->>>>>>> cfc29b4a
         except SequenceEvaluationError:
             return_value = QtGui.QValidator.State.Intermediate
         return (return_value, input_string, pos)
@@ -405,14 +280,11 @@
 
 
 class SequencerTreeView(QtWidgets.QTreeView):
-<<<<<<< HEAD
-=======
 
     def __init__(self, parent=None):
         super().__init__(parent)
         self.width = self.viewport().size().width()
 
->>>>>>> cfc29b4a
     def save(self, filename=None):
         self.model().save(filename)
 
@@ -425,8 +297,6 @@
                                            index.internalPointer())
             selection_model.select(idx,
                                    QtCore.QItemSelectionModel.SelectionFlag.Select)
-<<<<<<< HEAD
-=======
 
     def activate_persistent_editor(self):
         model = self.model()
@@ -499,7 +369,6 @@
             tree_model = SequencerTreeModel(data=data)
             self.preview_param.setModel(tree_model)
             self.preview_param.expandAll()
->>>>>>> cfc29b4a
 
 
 class SequencerWidget(QtWidgets.QWidget):
@@ -571,14 +440,6 @@
     def _setup_ui(self):
         self.tree = SequencerTreeView(self)
         self.tree.setHeaderHidden(False)
-<<<<<<< HEAD
-        width = self.tree.viewport().size().width()
-        self.tree.setColumnWidth(0, int(0.7 * width))
-        self.tree.setColumnWidth(1, int(0.9 * width))
-        self.tree.setColumnWidth(2, int(0.9 * width))
-        self.tree.setItemDelegateForColumn(1, ComboBoxDelegate(self, self.names_choices))
-        self.tree.setItemDelegateForColumn(2, LineEditDelegate(self))
-=======
         self.tree.setItemDelegateForColumn(1, ComboBoxDelegate(self, self.names_choices))
         self.tree.setItemDelegateForColumn(2, LineEditDelegate(self))
         self.load_seq_button = QtWidgets.QPushButton("Load sequence")
@@ -592,7 +453,6 @@
         self.queue_button = QtWidgets.QPushButton("Queue sequence")
         self.queue_button.clicked.connect(self.queue_sequence)
 
->>>>>>> cfc29b4a
         self.add_root_item_btn = QtWidgets.QPushButton("Add root item")
         self.add_root_item_btn.clicked.connect(
             partial(self._add_tree_item, level=0)
@@ -646,12 +506,6 @@
 
         if parameter is None:
             parameter = self.names_choices[0]
-<<<<<<< HEAD
-
-        model = self.tree.model()
-        node_index = model.add_node(parameter=parameter, parent=parent)
-=======
->>>>>>> cfc29b4a
 
         model = self.tree.model()
         node_index = model.add_node(parameter=parameter, parent=parent)
@@ -671,17 +525,10 @@
             return
 
         node_index = self.tree.model().remove_node(selected[0])
-<<<<<<< HEAD
 
         if node_index.isValid():
             self.tree.selectRow(node_index)
 
-=======
-
-        if node_index.isValid():
-            self.tree.selectRow(node_index)
-
->>>>>>> cfc29b4a
     def get_sequence(self):
         return self.data.parameters_sequence(self.names_inv)
 
@@ -725,18 +572,6 @@
         """
         Load a sequence from a .txt file.
 
-<<<<<<< HEAD
-        if fileName is None:
-            fileName, _ = QtWidgets.QFileDialog.getOpenFileName(self, 'OpenFile')
-
-        if len(fileName) == 0:
-            return
-
-        self.data = SequenceFileHandler(open(fileName, "r"))
-        self.tree_model = SequencerTreeModel(header=["Level", "Parameter", "Sequence"],
-                                             data=self.data)
-        self.tree.setModel(self.tree_model)
-=======
         :param filename: Filename (string) of the to-be-loaded file.
         """
         append_flag = False
@@ -752,5 +587,4 @@
 
         with open(filename, 'r') as file_object:
             self.tree.model().load(file_object, append=append_flag)
->>>>>>> cfc29b4a
         self.tree.expandAll()