#
# This file is part of the PyMeasure package.
#
# Copyright (c) 2013-2022 PyMeasure Developers
#
# Permission is hereby granted, free of charge, to any person obtaining a copy
# of this software and associated documentation files (the "Software"), to deal
# in the Software without restriction, including without limitation the rights
# to use, copy, modify, merge, publish, distribute, sublicense, and/or sell
# copies of the Software, and to permit persons to whom the Software is
# furnished to do so, subject to the following conditions:
#
# The above copyright notice and this permission notice shall be included in
# all copies or substantial portions of the Software.
#
# THE SOFTWARE IS PROVIDED "AS IS", WITHOUT WARRANTY OF ANY KIND, EXPRESS OR
# IMPLIED, INCLUDING BUT NOT LIMITED TO THE WARRANTIES OF MERCHANTABILITY,
# FITNESS FOR A PARTICULAR PURPOSE AND NONINFRINGEMENT. IN NO EVENT SHALL THE
# AUTHORS OR COPYRIGHT HOLDERS BE LIABLE FOR ANY CLAIM, DAMAGES OR OTHER
# LIABILITY, WHETHER IN AN ACTION OF CONTRACT, TORT OR OTHERWISE, ARISING FROM,
# OUT OF OR IN CONNECTION WITH THE SOFTWARE OR THE USE OR OTHER DEALINGS IN
# THE SOFTWARE.
#
import logging
import os
from functools import partial
from inspect import signature
from collections import ChainMap

from ..Qt import QtCore, QtWidgets, QtGui
from ...experiment.sequencer import SequenceHandler, SequenceEvaluationError

log = logging.getLogger(__name__)
log.addHandler(logging.NullHandler())


class SequencerTreeModel(QtCore.QAbstractItemModel):
    """ Model for sequencer data

        :param header: List of string representing header data
        :param data: data associated with the model
        :param parent: A QWidget that QT will give ownership of this Widget to.
    """

    def __init__(self, data, header=("Level", "Parameter", "Sequence"), parent=None):
        super().__init__(parent)

        self.header = header
        self.root = data

    def add_node(self, parameter, parent=None):
        """ Add a row in the sequencer """
        if parent is None:
            parent = self.createIndex(-1, -1)

        idx = len(self.root.children(parent))
        parent_seq_item = parent.internalPointer()

        self.beginInsertRows(parent, idx, idx)
        seq_item, child_row = self.root.add_node(parameter, parent_seq_item)
        self.endInsertRows()
        return self.createIndex(child_row, 0, seq_item)

    def remove_node(self, index):
        """ Remove a row in the sequencer """

        children = self.rowCount(index)
        seq_item = index.internalPointer()
        # Remove children from last to first
        while (children > 0):
            child = children - 1
            children_seq_item = self.root.get_children(seq_item, child)
            self.remove_node(self.createIndex(child, 0, children_seq_item))
            children = self.rowCount(index)

        self.beginRemoveRows(index.parent(), index.row(), index.row())
        parent_seq_item, parent_row = self.root.remove_node(seq_item)
        self.endRemoveRows()
        return self.createIndex(parent_row, 0, parent_seq_item)

    def flags(self, index):
        """ Set the flags for the item at the given QModelIndex.

            Here, we just set all indexes to enabled, and selectable.
        """
        if not index.isValid():
            return_value = QtCore.Qt.ItemFlag.NoItemFlags
        else:
            return_value = QtCore.Qt.ItemFlag.ItemIsEnabled | \
                           QtCore.Qt.ItemFlag.ItemIsSelectable
            if index.column() >= 1:
                return_value |= QtCore.Qt.ItemFlag.ItemIsEditable
        return return_value

    def data(self, index, role):
        """ Return the data to display for the given index and the given role.

            This method should not be called directly.
            This method is called implicitly by the QTreeView that is
            displaying us, as the way of finding out what to display where.
        """
        if not index.isValid():
            return

        elif not role == QtCore.Qt.ItemDataRole.DisplayRole:
            return

        data = index.internalPointer()[index.column()]

        if not isinstance(data, QtCore.QObject):
            data = str(data)

        return data

    def index(self, row, col, parent):
        """ Return a QModelIndex instance pointing the row and column underneath the parent given.
            This method should not be called directly. This method is called implicitly by the
            QTreeView that is displaying us, as the way of finding out what to display where.
        """
        if not parent or not parent.isValid():
            parent_data = None
        else:
            parent_data = parent.internalPointer()

        seq_item = self.root.get_children(parent_data, row)
        child = seq_item
        if child is None:
            return QtCore.QModelIndex()
        index = self.createIndex(row, col, child)
        return index

    def parent(self, index=None):
        """ Return the index of the parent of a given index. If index is not supplied,
        return an invalid QModelIndex.

        :param index: QModelIndex optional.
        :return:
        """

        if not index or not index.isValid():
            return QtCore.QModelIndex()

        child = index.internalPointer()
        parent, parent_row = self.root.get_parent(child)

        if parent is None:
            return QtCore.QModelIndex()

        index = self.createIndex(parent_row, 0, parent)
        return index

    def rowCount(self, parent):
        """ Return the number of children of a given parent.

            If an invalid QModelIndex is supplied, return the number of children under the root.

        :param parent: QModelIndex
        """
        if parent.column() > 0:
            return 0

        if not parent.isValid():
            parent = None
        else:
            parent = parent.internalPointer()

        rows = len(self.root.children(parent))
        return rows

    def columnCount(self, parent):
        """ Return the number of columns in the model header.

            The parent parameter exists only to support the signature of QAbstractItemModel.
        """
        return len(self.header)

    def headerData(self, section, orientation, role):
        """ Return the header data for the given section, orientation and role.

            This method should not be called directly.
            This method is called implicitly by the QTreeView that is displaying us,
            as the way of finding out what to display where.
        """
        if orientation == QtCore.Qt.Orientation.Horizontal and \
           role == QtCore.Qt.ItemDataRole.DisplayRole:
            return self.header[section]

    def setData(self, index, value, role=QtCore.Qt.ItemDataRole.EditRole):
        return_value = False
        if role == QtCore.Qt.ItemDataRole.EditRole:
            return_value = self.root.set_data(index.internalPointer(),
                                              index.row(),
                                              index.column(),
                                              value)
            if return_value:
                self.dataChanged.emit(index, index, [role])
        return return_value

    def visit_tree(self, parent):
        """ Return a generator to enumerate all the nodes in the tree """
        parent_data = None
        if parent:
            parent_data = parent.internalPointer()

        for row, child in enumerate(self.root.children(parent_data)):
            node = self.index(row, 0, parent)
            if node.isValid():
                yield node
                yield from self.visit_tree(node)

    def __iter__(self):
        yield from self.visit_tree(None)

    def save(self, file_obj):
        self.root.save(file_obj)

    def load(self, file_obj, append=False):
        self.layoutAboutToBeChanged.emit()
        try:
            self.root.load(file_obj, append=append)
        except SequenceEvaluationError as e:
            log.error(f"Error during sequence loading: {e}")
        self.layoutChanged.emit()


class ComboBoxDelegate(QtWidgets.QStyledItemDelegate):
    def __init__(self, owner, choices):
        super().__init__(owner)
        self.items = choices

    def createEditor(self, parent, option, index):
        editor = QtWidgets.QComboBox(parent)
        editor.addItems(self.items)
        return editor

    def setEditorData(self, editor, index):
        value = index.data(QtCore.Qt.ItemDataRole.DisplayRole)
        num = self.items.index(value)
        editor.setCurrentIndex(num)

    def setModelData(self, editor, model, index):
        value = editor.currentText()
        model.setData(index, value, QtCore.Qt.ItemDataRole.EditRole)

    def updateEditorGeometry(self, editor, option, index):
        editor.setGeometry(option.rect)


class ExpressionValidator(QtGui.QValidator):
    def validate(self, input_string, pos):
        return_value = QtGui.QValidator.State.Acceptable
        try:
            SequenceHandler.eval_string(input_string, log_enabled=False)
        except SequenceEvaluationError:
            return_value = QtGui.QValidator.State.Intermediate
        return (return_value, input_string, pos)


class LineEditDelegate(QtWidgets.QStyledItemDelegate):
    def createEditor(self, parent, option, index):
        editor = QtWidgets.QLineEdit(parent)
        editor.setValidator(ExpressionValidator())
        return editor

    def setEditorData(self, editor, index):
        value = index.data(QtCore.Qt.ItemDataRole.DisplayRole)
        editor.setText(value)

    def setModelData(self, editor, model, index):
        value = editor.text()
        model.setData(index, value, QtCore.Qt.ItemDataRole.EditRole)

    def updateEditorGeometry(self, editor, option, index):
        editor.setGeometry(option.rect)


class SequencerTreeView(QtWidgets.QTreeView):
    def save(self, filename=None):
        self.model().save(filename)

    def selectRow(self, index):
        selection_model = self.selectionModel()
        selection_model.select(index,
                               QtCore.QItemSelectionModel.SelectionFlag.Clear)
        for column in range(self.model().columnCount(index)):
            idx = self.model().createIndex(index.row(), column,
                                           index.internalPointer())
            selection_model.select(idx,
                                   QtCore.QItemSelectionModel.SelectionFlag.Select)

    def activate_persistent_editor(self):
        model = self.model()
        for item in model:
            index = model.index(item.row(), 1, model.parent(item))
            self.openPersistentEditor(index)

    def setModel(self, model):
        super().setModel(model)
        width = self.viewport().size().width()
        self.setColumnWidth(0, int(0.7 * width))
        self.setColumnWidth(1, int(0.9 * width))
        self.setColumnWidth(2, int(0.9 * width))
        self.model().layoutChanged.connect(self.activate_persistent_editor)


class SequenceDialog(QtWidgets.QFileDialog):
    """
    Widget that displays a dialog box for loading or saving a sequence tree.

    It also shows a preview of sequence tree in the dialog box

    :param save: True if we are saving a file. Default False.
    """

    def __init__(self, save=False, parent=None):
<<<<<<< HEAD
        """
        Generate a serialized form of the sequence tree

        :param save: True if we are saving a file. Default False.
        :param parent: Passed on to QtWidgets.QWidget. Default is None
        """
=======
>>>>>>> 32e3bb5e
        super().__init__(parent)
        self.save = save
        self.setOption(QtWidgets.QFileDialog.Option.DontUseNativeDialog, True)
        self._setup_ui()

    def _setup_ui(self):
        preview_tab = QtWidgets.QTabWidget()
        vbox = QtWidgets.QVBoxLayout()
        param_vbox = QtWidgets.QVBoxLayout()
        vbox_widget = QtWidgets.QWidget()
        param_vbox_widget = QtWidgets.QWidget()

        self.preview_param = SequencerTreeView(parent=self)
        triggers = QtWidgets.QAbstractItemView.EditTrigger.NoEditTriggers
        self.preview_param.setEditTriggers(triggers)
        param_vbox.addWidget(self.preview_param)
        vbox_widget.setLayout(vbox)
        param_vbox_widget.setLayout(param_vbox)
        preview_tab.addTab(param_vbox_widget, "Sequence Parameters")
        if not self.save:
            self.append_checkbox = QtWidgets.QCheckBox("Append to existing sequence")
            self.append_checkbox.setCheckState(QtCore.Qt.CheckState.Checked)
            self.layout().addWidget(self.append_checkbox)
            self.setFileMode(QtWidgets.QFileDialog.FileMode.ExistingFile)
        else:
            self.setAcceptMode(QtWidgets.QFileDialog.AcceptMode.AcceptSave)
            self.setFileMode(QtWidgets.QFileDialog.FileMode.AnyFile)
        self.layout().addWidget(preview_tab, 0, 5, 4, 1)
        self.layout().setColumnStretch(5, 1)
        self.setMinimumSize(900, 500)
        self.resize(900, 500)
        self.currentChanged.connect(self.update_preview)

    def update_preview(self, filename):
        if not os.path.isdir(filename) and filename != '':
            with open(filename, 'r') as file_object:
                data = SequenceHandler(file_obj=file_object)
            tree_model = SequencerTreeModel(data=data)
            self.preview_param.setModel(tree_model)
            self.preview_param.expandAll()


class SequencerWidget(QtWidgets.QWidget):
    """
    Widget that allows to generate a sequence of measurements

    It allows sweeping parameters and moreover, one can write a simple text file to easily load a
    sequence. Sequences can also be saved

    Currently requires a queue function of the
    :class:`ManagedWindow<pymeasure.display.windows.managed_window.ManagedWindow>` to have a
    "procedure" argument.

    :param inputs: List of strings representing the parameters name
    """

    def __init__(self, inputs=None, sequence_file=None, parent=None):
        super().__init__(parent)
        self._parent = parent

        self._check_queue_signature()

        # if no explicit inputs are given, use the displayed parameters
        if inputs is not None:
            self._inputs = inputs
        else:
            self._inputs = self._parent.displays

        self._get_properties()
        self._setup_ui()
        self._layout()

        self.data = SequenceHandler(list(self.names_inv.keys()))
        self.tree.setModel(SequencerTreeModel(data=self.data))
        if sequence_file is not None:
            self.load_sequence(filename=sequence_file)

    def _check_queue_signature(self):
        """
        Check if the call signature of the implementation of the`ManagedWindow.queue`
        method accepts the `procedure` keyword argument, which is required for using
        the sequencer.
        """

        call_signature = signature(self._parent.queue)

        if 'procedure' not in call_signature.parameters:
            raise AttributeError(
                "The queue method of of the ManagedWindow does not accept the 'procedure'"
                "keyword argument. Accepting this keyword argument is required when using"
                "the 'SequencerWidget'."
            )

    def _get_properties(self):
        """
        Obtain the names of the input parameters.
        """

        parameter_objects = self._parent.procedure_class().parameter_objects()

        self.names = {key: parameter.name
                      for key, parameter
                      in parameter_objects.items()
                      if key in self._inputs}

        self.names_inv = {name: key for key, name in self.names.items()}
        self.names_choices = list(sorted(self.names_inv.keys()))

    def _setup_ui(self):
        self.tree = SequencerTreeView(self)
        self.tree.setHeaderHidden(False)
        self.tree.setItemDelegateForColumn(1, ComboBoxDelegate(self, self.names_choices))
        self.tree.setItemDelegateForColumn(2, LineEditDelegate(self))
        self.load_seq_button = QtWidgets.QPushButton("Load sequence")
        self.load_seq_button.clicked.connect(self.load_sequence)
        self.load_seq_button.setToolTip("Load a sequence from a file.")

        self.save_seq_button = QtWidgets.QPushButton("Save sequence")
        self.save_seq_button.clicked.connect(self.save_sequence)
        self.save_seq_button.setToolTip("Save a sequence to a file.")

        self.queue_button = QtWidgets.QPushButton("Queue sequence")
        self.queue_button.clicked.connect(self.queue_sequence)

        self.add_root_item_btn = QtWidgets.QPushButton("Add root item")
        self.add_root_item_btn.clicked.connect(
            partial(self._add_tree_item, level=0)
        )

        self.add_tree_item_btn = QtWidgets.QPushButton("Add item")
        self.add_tree_item_btn.clicked.connect(self._add_tree_item)

        self.remove_tree_item_btn = QtWidgets.QPushButton("Remove item")
        self.remove_tree_item_btn.clicked.connect(self._remove_selected_tree_item)

    def _layout(self):

        btn_box = QtWidgets.QHBoxLayout()
        btn_box.addWidget(self.load_seq_button)
        btn_box.addWidget(self.save_seq_button)

        btn_box_2 = QtWidgets.QHBoxLayout()
        btn_box_2.addWidget(self.add_root_item_btn)
        btn_box_2.addWidget(self.add_tree_item_btn)
        btn_box_2.addWidget(self.remove_tree_item_btn)

        btn_box_3 = QtWidgets.QHBoxLayout()
        btn_box_3.addWidget(self.queue_button)

        vbox = QtWidgets.QVBoxLayout(self)
        vbox.setSpacing(6)
        vbox.addLayout(btn_box)
        vbox.addWidget(self.tree)
        vbox.addLayout(btn_box_2)
        vbox.addLayout(btn_box_3)
        self.setLayout(vbox)

    def _add_tree_item(self, *, level=0, parameter=None):
        """
        Add an item to the sequence tree. An item will be added as a child
        to the selected (existing) item, except when level is given.

        :param level: An integer value determining the level at which an
            item is added. If level is 0, a root item will be added.

        :param parameter: If given, the parameter field is pre-filled
        """

        selected = self.tree.selectionModel().selection().indexes()

        if len(selected) >= 1 and level != 0:
            parent = selected[0]
        else:
            parent = None

        if parameter is None:
            parameter = self.names_choices[0]

        model = self.tree.model()
        node_index = model.add_node(parameter=parameter, parent=parent)
        self.tree.openPersistentEditor(model.index(node_index.row(), 1, parent))
        self.tree.expandAll()

        self.tree.selectRow(node_index)

    def _remove_selected_tree_item(self):
        """
        Remove the selected item (and any child items) from the sequence tree.
        """

        selected = self.tree.selectionModel().selection().indexes()

        if len(selected) == 0:
            return

        node_index = self.tree.model().remove_node(selected[0])

        if node_index.isValid():
            self.tree.selectRow(node_index)

    def get_sequence(self):
        return self.data.parameters_sequence(self.names_inv)

    def queue_sequence(self):
        """
        Obtain a list of parameters from the sequence tree, enter these into
        procedures, and queue these procedures.
        """

        self.queue_button.setEnabled(False)

        try:
            sequence = self.get_sequence()
        except SequenceEvaluationError:
            log.error("Evaluation of one of the sequence strings went wrong, no sequence queued.")
        else:
            log.info(
                "Queuing %d measurements based on the entered sequences." % len(sequence)
            )

            for entry in sequence:
                QtWidgets.QApplication.processEvents()
                parameters = dict(ChainMap(*entry[::-1]))

                procedure = self._parent.make_procedure()
                procedure.set_parameters(parameters)
                self._parent.queue(procedure=procedure)

        finally:
            self.queue_button.setEnabled(True)

    def save_sequence(self):
        dialog = SequenceDialog(save=True)
        if dialog.exec():
            filename = dialog.selectedFiles()[0]
            with open(filename, 'w') as file_object:
                self.tree.save(file_object)
            log.info('Saved sequence file %s' % filename)

    def load_sequence(self, *, filename=None):
        """
        Load a sequence from a .txt file.

        :param filename: Filename (string) of the to-be-loaded file.
        """
        append_flag = False

        if (filename is None) or (filename == ''):
            dialog = SequenceDialog()
            if dialog.exec():
                append_flag = dialog.append_checkbox.checkState() == QtCore.Qt.CheckState.Checked
                filenames = dialog.selectedFiles()
                filename = filenames[0]
            else:
                return

        with open(filename, 'r') as file_object:
            self.tree.model().load(file_object, append=append_flag)
        self.tree.expandAll()<|MERGE_RESOLUTION|>--- conflicted
+++ resolved
@@ -313,15 +313,12 @@
     """
 
     def __init__(self, save=False, parent=None):
-<<<<<<< HEAD
         """
         Generate a serialized form of the sequence tree
 
         :param save: True if we are saving a file. Default False.
         :param parent: Passed on to QtWidgets.QWidget. Default is None
         """
-=======
->>>>>>> 32e3bb5e
         super().__init__(parent)
         self.save = save
         self.setOption(QtWidgets.QFileDialog.Option.DontUseNativeDialog, True)
