--- conflicted
+++ resolved
@@ -178,12 +178,8 @@
 
     """
 
-<<<<<<< HEAD
-    def __init__(self, procedure_class, inputs=(), displays=(), x_axis=None, y_axis=None,
-                 log_channel='', log_level=logging.INFO, parent=None, sequencer=False,
-                 sequencer_inputs=None, sequence_file=None, inputs_in_scrollarea=False, directory_input=False, setup=True):
-=======
-    def __init__(self, 
+
+    def __init__(self,
                  procedure_class,
                  widget_list=(),
                  inputs=(),
@@ -195,9 +191,9 @@
                  sequencer_inputs=None,
                  sequence_file=None,
                  inputs_in_scrollarea=False,
-                 directory_input=False):
-
->>>>>>> 3a974638
+                 directory_input=False,
+                 setup=True):
+
         super().__init__(parent)
         app = QtCore.QCoreApplication.instance()
         app.aboutToQuit.connect(self.quit)
@@ -217,16 +213,11 @@
 
         # Check if the get_estimates function is reimplemented
         self.use_estimator = not self.procedure_class.get_estimates == Procedure.get_estimates
-<<<<<<< HEAD
+
         if setup:
             self._setup_ui()
             self._layout()
             self.setup_plot(self.plot)
-=======
-
-        self._setup_ui()
-        self._layout()
->>>>>>> 3a974638
 
     def _setup_ui(self):
         if self.directory_input:
@@ -497,11 +488,6 @@
 
     def new_experiment(self, results, curve=None):
         if curve is None:
-<<<<<<< HEAD
-            curve = self.new_curve(results)
-        browser_item = BrowserItem(results, curve.opts['pen'].color())
-        return Experiment(results, curve, browser_item)
-=======
             curve_list = []
             for wdg in self.widget_list:
                 curve_list.append(self.new_curve(wdg, results))
@@ -516,7 +502,6 @@
 
         browser_item = BrowserItem(results, curve_color)
         return Experiment(results, curve_list, browser_item)
->>>>>>> 3a974638
 
     def set_parameters(self, parameters):
         """ This method should be overwritten by the child class. The
@@ -658,346 +643,9 @@
         log.setLevel(log_level)
         log.info("ManagedWindow connected to logging")
 
-<<<<<<< HEAD
-        self.queue_button = QtGui.QPushButton('Queue', self)
-        self.queue_button.clicked.connect(self.queue)
-
-        self.abort_button = QtGui.QPushButton('Abort', self)
-        self.abort_button.setEnabled(False)
-        self.abort_button.clicked.connect(self.abort)
-
-        self.image_widget = ImageWidget(self.procedure_class.DATA_COLUMNS, self.x_axis, self.y_axis, self.z_axis)
-        self.plot_widget = PlotWidget(self.procedure_class.DATA_COLUMNS, self.x_axis, self.y_axis)
-        self.im_plot = self.image_widget.plot
-        self.plot = self.plot_widget.plot
-
-        self.browser_widget = BrowserWidget(
-            self.procedure_class,
-            self.displays,
-            [self.x_axis, self.y_axis],
-            parent=self
-        )
-        self.browser_widget.show_button.clicked.connect(self.show_experiments)
-        self.browser_widget.hide_button.clicked.connect(self.hide_experiments)
-        self.browser_widget.clear_button.clicked.connect(self.clear_experiments)
-        self.browser_widget.open_button.clicked.connect(self.open_experiment)
-        self.browser = self.browser_widget.browser
-
-        self.browser.setContextMenuPolicy(QtCore.Qt.CustomContextMenu)
-        self.browser.customContextMenuRequested.connect(self.browser_item_menu)
-        self.browser.itemChanged.connect(self.browser_item_changed)
-
-        self.inputs = InputsWidget(
-            self.procedure_class,
-            self.inputs,
-            parent=self
-        )
-
-        self.manager = ImageManager(self.plot, self.im_plot, self.browser, log_level=self.log_level, parent=self)
-        self.manager.abort_returned.connect(self.abort_returned)
-        self.manager.queued.connect(self.queued)
-        self.manager.running.connect(self.running)
-        self.manager.finished.connect(self.finished)
-        self.manager.log.connect(self.log.handle)
-
-    def _layout(self):
-        self.main = QtGui.QWidget(self)
-
-        inputs_dock = QtGui.QWidget(self)
-        inputs_vbox = QtGui.QVBoxLayout(self.main)
-
-        hbox = QtGui.QHBoxLayout()
-        hbox.setSpacing(10)
-        hbox.setContentsMargins(-1, 6, -1, 6)
-        hbox.addWidget(self.queue_button)
-        hbox.addWidget(self.abort_button)
-        hbox.addStretch()
-
-        inputs_vbox.addWidget(self.inputs)
-        inputs_vbox.addLayout(hbox)
-        inputs_vbox.addStretch()
-        inputs_dock.setLayout(inputs_vbox)
-
-        dock = QtGui.QDockWidget('Input Parameters')
-        dock.setWidget(inputs_dock)
-        dock.setFeatures(QtGui.QDockWidget.NoDockWidgetFeatures)
-        self.addDockWidget(QtCore.Qt.LeftDockWidgetArea, dock)
-
-        tabs = QtGui.QTabWidget(self.main)
-        tabs.addTab(self.image_widget, "Results Image")
-        tabs.addTab(self.plot_widget, "Results Graph")
-        tabs.addTab(self.log_widget, "Experiment Log")
-
-        splitter = QtGui.QSplitter(QtCore.Qt.Vertical)
-        splitter.addWidget(tabs)
-        splitter.addWidget(self.browser_widget)
-        self.image_widget.setMinimumSize(100, 200)
-        self.plot_widget.setMinimumSize(100, 200)
-
-        vbox = QtGui.QVBoxLayout(self.main)
-        vbox.setSpacing(0)
-        vbox.addWidget(splitter)
-
-        self.main.setLayout(vbox)
-        self.setCentralWidget(self.main)
-        self.main.show()
-        self.resize(1000, 800)
-
-    def quit(self, evt=None):
-        if self.manager.is_running():
-            self.abort()
-
-        self.close()
-
-    def browser_item_changed(self, item, column):
-        if column == 0:
-            state = item.checkState(0)
-            experiment = self.manager.experiments.with_browser_item(item)
-            if state == 0:
-                self.im_plot.removeItem(experiment.image)
-                self.plot.removeItem(experiment.curve) # QUESTION: will this work?? probably need to modify experiment
-            else:
-                # add regular plot
-                experiment.curve.x = self.plot_widget.plot_frame.x_axis
-                experiment.curve.y = self.plot_widget.plot_frame.y_axis
-                experiment.curve.update()
-                self.plot.addItem(experiment.curve)
-                # add/update image plot
-                experiment.image.update_img()
-                self.im_plot.addItem(experiment.image)
-
-    def browser_item_menu(self, position):
-        item = self.browser.itemAt(position)
-
-        if item is not None:
-            experiment = self.manager.experiments.with_browser_item(item)
-
-            menu = QtGui.QMenu(self)
-
-            # Open
-            action_open = QtGui.QAction(menu)
-            action_open.setText("Open Data Externally")
-            action_open.triggered.connect(
-                lambda: self.open_file_externally(experiment.results.data_filename))
-            menu.addAction(action_open)
-
-            # Change Color
-            action_change_color = QtGui.QAction(menu)
-            action_change_color.setText("Change Color")
-            action_change_color.triggered.connect(
-                lambda: self.change_color(experiment))
-            menu.addAction(action_change_color)
-
-            # Remove
-            action_remove = QtGui.QAction(menu)
-            action_remove.setText("Remove Graph")
-            if self.manager.is_running():
-                if self.manager.running_experiment() == experiment:  # Experiment running
-                    action_remove.setEnabled(False)
-            action_remove.triggered.connect(lambda: self.remove_experiment(experiment))
-            menu.addAction(action_remove)
-
-            # Use parameters
-            action_use = QtGui.QAction(menu)
-            action_use.setText("Use These Parameters")
-            action_use.triggered.connect(
-                lambda: self.set_parameters(experiment.procedure.parameter_objects()))
-            menu.addAction(action_use)
-            menu.exec_(self.browser.viewport().mapToGlobal(position))
-
-    def remove_experiment(self, experiment):
-        reply = QtGui.QMessageBox.question(self, 'Remove Graph',
-                                           "Are you sure you want to remove the graph?",
-                                           QtGui.QMessageBox.Yes |
-                                           QtGui.QMessageBox.No, QtGui.QMessageBox.No)
-        if reply == QtGui.QMessageBox.Yes:
-            self.manager.remove(experiment)
-
-    def show_experiments(self):
-        root = self.browser.invisibleRootItem()
-        for i in range(root.childCount()):
-            item = root.child(i)
-            item.setCheckState(0, QtCore.Qt.Checked)
-
-    def hide_experiments(self):
-        root = self.browser.invisibleRootItem()
-        for i in range(root.childCount()):
-            item = root.child(i)
-            item.setCheckState(0, QtCore.Qt.Unchecked)
-
-    def clear_experiments(self):
-        self.manager.clear()
-
-    def open_experiment(self):
-        dialog = ResultsDialog(self.procedure_class.DATA_COLUMNS, self.x_axis, self.y_axis)
-        if dialog.exec_():
-            filenames = dialog.selectedFiles()
-            for filename in map(str, filenames):
-                if filename in self.manager.experiments:
-                    QtGui.QMessageBox.warning(self, "Load Error",
-                                              "The file %s cannot be opened twice." % os.path.basename(
-                                                  filename))
-                elif filename == '':
-                    return
-                else:
-                    results = Results.load(filename)
-                    experiment = self.new_experiment(results)
-                    experiment.curve.update() # QUESTION: will this work?
-                    experiment.image.update_img()
-                    experiment.browser_item.progressbar.setValue(100.)
-                    self.manager.load(experiment)
-                    log.info('Opened data file %s' % filename)
-
-    def change_color(self, experiment):
-        color = QtGui.QColorDialog.getColor(
-            initial=experiment.curve.opts['pen'].color(), parent=self)
-        if color.isValid():
-            pixelmap = QtGui.QPixmap(24, 24)
-            pixelmap.fill(color)
-            experiment.browser_item.setIcon(0, QtGui.QIcon(pixelmap))
-            experiment.curve.setPen(pg.mkPen(color=color, width=2))
-
-    def open_file_externally(self, filename):
-        """ Method to open the datafile using an external editor or viewer. Uses the default
-        application to open a datafile of this filetype, but can be overridden by the child
-        class in order to open the file in another application of choice.
-        """
-        system = platform.system()
-        if (system == 'Windows'):
-            # The empty argument after the start is needed to be able to cope correctly with filenames with spaces
-            proc = subprocess.Popen(['start', '', filename], shell=True)
-        elif (system == 'Linux'):
-            proc = subprocess.Popen(['xdg-open', filename])
-        elif (system == 'Darwin'):
-            proc = subprocess.Popen(['open', filename])
-        else:
-            raise Exception("{cls} method open_file_externally does not support {system} OS".format(cls=type(self).__name__,system=system))
-
-    def make_procedure(self):
-        if not isinstance(self.inputs, InputsWidget):
-            raise Exception("ManagedWindow can not make a Procedure"
-                            " without an InputsWidget type")
-        return self.inputs.get_procedure()
-
-    def new_curve(self, results, color=None, **kwargs):
-        if color is None:
-            color = pg.intColor(self.browser.topLevelItemCount() % 8)
-        return self.plot_widget.new_curve(results, color=color, **kwargs)
-
-    def new_image(self, results, **kwargs):
-        return self.image_widget.new_image(results, **kwargs)
-
-    # TODO: make shure whatever calls this can supply both if needed
-    def new_experiment(self, results, image=None, curve=None):
-        if image is None:
-            image = self.new_image(results)
-        if curve is None:
-            curve = self.new_curve(results)
-        browser_item = BrowserItem(results, curve.opts['pen'].color())
-        return ImageExperiment(results, curve, image, browser_item)
-
-    def set_parameters(self, parameters):
-        """ This method should be overwritten by the child class. The
-        parameters argument is a dictionary of Parameter objects.
-        The Parameters should overwrite the GUI values so that a user
-        can click "Queue" to capture the same parameters.
-        """
-        if not isinstance(self.inputs, InputsWidget):
-            raise Exception("ManagedWindow can not set parameters"
-                            " without an InputsWidget")
-        self.inputs.set_parameters(parameters)
-
-    def queue(self):
-        """
-
-        Abstract method, which must be overridden by the child class.
-
-        Implementations must call ``self.manager.queue(experiment)`` and pass
-        an ``experiment``
-        (:class:`~pymeasure.experiment.experiment.Experiment`) object which
-        contains the
-        :class:`~pymeasure.experiment.results.Results` and
-        :class:`~pymeasure.experiment.procedure.Procedure` to be run.
-
-        For example:
-
-        .. code-block:: python
-
-            def queue(self):
-                filename = unique_filename('results', prefix="data") # from pymeasure.experiment
-
-                procedure = self.make_procedure() # Procedure class was passed at construction
-                results = Results(procedure, filename)
-                experiment = self.new_experiment(results)
-
-                self.manager.queue(experiment)
-
-        """
-        raise NotImplementedError(
-            "Abstract method ManagedWindow.queue not implemented")
-
-    def setup_plot(self, plot):
-        """
-        This method does nothing by default, but can be overridden by the child
-        class in order to set up custom options for the plot
-
-        This method is called during the constructor, after all other set up has
-        been completed, and is provided as a convenience method to parallel Plotter.
-
-        :param plot: This window's PlotItem instance.
-
-        .. _PlotItem: http://www.pyqtgraph.org/documentation/graphicsItems/plotitem.html
-        """
-        pass
-        
-    def setup_im_plot(self, im_plot):
-        """
-        This method does nothing by default, but can be overridden by the child
-        class in order to set up custom options for the image plot
-
-        This method is called during the constructor, after all other set up has
-        been completed, and is provided as a convenience method to parallel Plotter.
-
-        :param im_plot: This window's ImageItem instance.
-        """
-        pass
-
-    def abort(self):
-        self.abort_button.setEnabled(False)
-        self.abort_button.setText("Resume")
-        self.abort_button.clicked.disconnect()
-        self.abort_button.clicked.connect(self.resume)
-        try:
-            self.manager.abort()
-        except:
-            log.error('Failed to abort experiment', exc_info=True)
-            self.abort_button.setText("Abort")
-            self.abort_button.clicked.disconnect()
-            self.abort_button.clicked.connect(self.abort)
-
-    def resume(self):
-        self.abort_button.setText("Abort")
-        self.abort_button.clicked.disconnect()
-        self.abort_button.clicked.connect(self.abort)
-        if self.manager.experiments.has_next():
-            self.manager.resume()
-        else:
-            self.abort_button.setEnabled(False)
-
-    def queued(self, experiment):
-        self.abort_button.setEnabled(True)
-        self.browser_widget.show_button.setEnabled(True)
-        self.browser_widget.hide_button.setEnabled(True)
-        self.browser_widget.clear_button.setEnabled(True)
-
-    def running(self, experiment):
-        self.browser_widget.clear_button.setEnabled(False)
-=======
 class ManagedImageWindow(ManagedWindow):
     """
     Display experiment output with an :class:`~pymeasure.display.widget.ImageWidget` class.
->>>>>>> 3a974638
-
     """
 
     def __init__(self, procedure_class, x_axis, y_axis, z_axis=None, inputs=(), displays=(),
