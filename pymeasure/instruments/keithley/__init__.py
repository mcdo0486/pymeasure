"""

This file is part of the PyMeasure package.

Copyright (c) 2013-2015 Colin Jermain, Graham Rowlands

Permission is hereby granted, free of charge, to any person obtaining a copy
of this software and associated documentation files (the "Software"), to deal
in the Software without restriction, including without limitation the rights
to use, copy, modify, merge, publish, distribute, sublicense, and/or sell
copies of the Software, and to permit persons to whom the Software is
furnished to do so, subject to the following conditions:

The above copyright notice and this permission notice shall be included in
all copies or substantial portions of the Software.

THE SOFTWARE IS PROVIDED "AS IS", WITHOUT WARRANTY OF ANY KIND, EXPRESS OR
IMPLIED, INCLUDING BUT NOT LIMITED TO THE WARRANTIES OF MERCHANTABILITY,
FITNESS FOR A PARTICULAR PURPOSE AND NONINFRINGEMENT. IN NO EVENT SHALL THE
AUTHORS OR COPYRIGHT HOLDERS BE LIABLE FOR ANY CLAIM, DAMAGES OR OTHER
LIABILITY, WHETHER IN AN ACTION OF CONTRACT, TORT OR OTHERWISE, ARISING FROM,
OUT OF OR IN CONNECTION WITH THE SOFTWARE OR THE USE OR OTHER DEALINGS IN
THE SOFTWARE.

"""

<<<<<<< HEAD
from keithley2000 import Keithley2000
#from keithley2400 import Keithley2400
=======
from .keithley2000 import Keithley2000
from .keithley2400 import Keithley2400
>>>>>>> a1061482
<|MERGE_RESOLUTION|>--- conflicted
+++ resolved
@@ -24,10 +24,5 @@
 
 """
 
-<<<<<<< HEAD
-from keithley2000 import Keithley2000
-#from keithley2400 import Keithley2400
-=======
 from .keithley2000 import Keithley2000
-from .keithley2400 import Keithley2400
->>>>>>> a1061482
+from .keithley2400 import Keithley2400