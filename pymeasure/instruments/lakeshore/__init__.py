--- conflicted
+++ resolved
@@ -21,13 +21,9 @@
 # OUT OF OR IN CONNECTION WITH THE SOFTWARE OR THE USE OR OTHER DEALINGS IN
 # THE SOFTWARE.
 #
-<<<<<<< HEAD
 
-from .lakeshore221 import LakeShore211
-=======
 from .lakeshore211 import LakeShore211
 from .lakeshore224 import LakeShore224
->>>>>>> 2acd6665
 from .lakeshore331 import LakeShore331
 from .lakeshore421 import LakeShore421
 from .lakeshore425 import LakeShore425