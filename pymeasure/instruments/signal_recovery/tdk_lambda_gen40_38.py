#
# This file is part of the PyMeasure package.
#
# Copyright (c) 2013-2022 PyMeasure Developers
#
# Permission is hereby granted, free of charge, to any person obtaining a copy
# of this software and associated documentation files (the "Software"), to deal
# in the Software without restriction, including without limitation the rights
# to use, copy, modify, merge, publish, distribute, sublicense, and/or sell
# copies of the Software, and to permit persons to whom the Software is
# furnished to do so, subject to the following conditions:
#
# The above copyright notice and this permission notice shall be included in
# all copies or substantial portions of the Software.
#
# THE SOFTWARE IS PROVIDED "AS IS", WITHOUT WARRANTY OF ANY KIND, EXPRESS OR
# IMPLIED, INCLUDING BUT NOT LIMITED TO THE WARRANTIES OF MERCHANTABILITY,
# FITNESS FOR A PARTICULAR PURPOSE AND NONINFRINGEMENT. IN NO EVENT SHALL THE
# AUTHORS OR COPYRIGHT HOLDERS BE LIABLE FOR ANY CLAIM, DAMAGES OR OTHER
# LIABILITY, WHETHER IN AN ACTION OF CONTRACT, TORT OR OTHERWISE, ARISING FROM,
# OUT OF OR IN CONNECTION WITH THE SOFTWARE OR THE USE OR OTHER DEALINGS IN
# THE SOFTWARE.
#

import logging
from time import sleep, time

import numpy as np

from pymeasure.instruments import Instrument
from pymeasure.instruments.validators import truncated_discrete_set, \
    modular_range_bidirectional, strict_discrete_set, strict_discrete_range

log = logging.getLogger(__name__)
log.addHandler(logging.NullHandler())


class Gen40_38(Instrument):
    """
    This is the class for the DSP 7225 lockin amplifier
    Modified version of the DSP7265 driver with reduced functionality
    """
    
    def __init__(self, resourceName, address, **kwargs):
        super().__init__(
            resourceName,
            "TDK Lambda Gen40-38",
            includeSCPI=False,
            **kwargs
        )
        self.adapter.connection.read_termination = '\r'
        self.adapter.connection.write_termination = '\r'
        self.address = address
    
    
    def write(self, command):
        """ Queries a command to the instrument
        "OK\r"        

        :param command: SCPI command string to be sent to the instrument
        """
        self.ask(command)
        
       # self.adapter.connection.write(command)
       # if '?' is not in command:
       #     # get rid of OK
       #     self.flush()

    address = Instrument.setting(
        'ADR %d',
        """ Address of the power supply [0-30] """,
        validator=strict_discrete_set,
        values=list(range(0,31))
    )

    clear = Instrument.setting(
        'CLS',
        """Clear status sets FEVE and SEVE registers to zero """
    )
    
    reset = Instrument.setting(
        'CLS',
        """Clear status sets FEVE and SEVE registers to zero """
    )
    
    remote = Instrument.control(
        'RMT?','RMT %d',
        """Clear status sets FEVE and SEVE registers to zero """,
        validator=strict_discrete_set,
        values=[0,1,2] 
    )
    
    multidrop_capability = Instrument.measurement(
        'MDAV?',
        """Multi-drop option is available, 1 is installed, 0 is not installed """
    )
    
    master_slave_setting = Instrument.measurement(
        'MS?',
        """Master and slave setting. Master: n = 1,2,3,4 Slave: n = 0 """
    )
    
    repeat = Instrument.measurement(
        '\\',
        """ Repeat the last command """
    )
    
    identity = Instrument.measurement(
        'IDN?',
        """ Identity of the insturment """
    )
    
    version = Instrument.measurement(
        'REV?',
        """ Software version on instrument """
    )
    
    serial = Instrument.measurement(
        'SN?',
        """Serial number of the instrument """
    )
<<<<<<< HEAD
    
    last_test_date = Instrument.measurement(
        'DATE?',
        """ Date of the last experiment """
=======
    frequency = Instrument.control(
        "OF.", "OF. %g",
        """ A floating point property that represents the lock-in
        frequency in Hz. This property can be set. """,
        validator=lambda v, vs: strict_discrete_range(v,vs,.01),
        values=[0.001, 1.2e5]
>>>>>>> ae0cf769
    )
    
    voltage = Instrument.control(
        'PV?','PV %g',
        """ Sets the desired output voltage """,
        validator=lambda value, values: strict_discrete_range(value, values, step=.01),
        values=[0,40] 
    )
    
    actual_voltage = Instrument.measurement(
        'MV?',
        """ Read the actual, measured voltage """
    )
    
    current = Instrument.control(
        'PC?','PC %g',
        """ Sets the desired output current """,
        validator=lambda value, values: strict_discrete_range(value, values, step=.01),
        values=[0,38] 
    )
    
    actual_current = Instrument.measurement(
        'MC?',
        """ Read the actual, measured current """
    )
    
    mode = Instrument.measurement(
        'MODE?',
        """ Output mode of the power supply """
    )
    
    display = Instrument.measurement(
        'DVC?',
        """ Read power supply data
        Measured voltage, programmed voltaged, measured current,
        programmed current, over voltage set point, under voltage set point,                
        """,
        get_process=lambda v: [float(i) for i in v.split(',')],
    )
    
    def format_display(self, output):
        KEYS = []
        pass
        
    status = Instrument.measurement(
        'STT?',
        """ Power supply status               
        """
    )
    
    pass_filter = Instrument.control(
        'FILTER?','FILTER %d',
        """ Low pass filter frequency of the A to D converter
        for voltage and current measurement
        """,
        validator=strict_discrete_set,
        values=[18, 23, 46] 
    )
    
    source_output = Instrument.control(
        'OUT?','OUT %d',
        """ Enable output of the power supply
        """,
        validator=strict_discrete_set,
        values=[0,1] 
    )
    
    foldback = Instrument.control(
        'FLD?','FLD %d',
        """ Foldback protection status
        """,
        validator=strict_discrete_set,
        values=[0,1] 
    )
    
    foldback_delay = Instrument.control(
        'FBD?','FBD %g',
        """ Foldback delay that is multipled by 0.1 seconds
        """,
        validator=lambda value, values: strict_discrete_range(value, values, step=.01),
        values=[0,255,1] 
    )
    
    foldback_reset = Instrument.setting(
        'FDBRST',
        """ Foldback reset               
        """
    )
    
    over_voltage = Instrument.control(
        'OVP?','OVP %g',
        """ Over voltage protection
        """,
        validator=lambda value, values: strict_discrete_range(value, values, step=.01),
        values=[2,44] 
    )
    
    over_voltage_max = Instrument.setting(
        'OVM',
        """ Over voltage set to maximum
        """,
    )
    
    under_voltage = Instrument.control(
        'UVL?','UVL %g',
        """ Set under voltage limit
        """,
        validator=lambda value, values: strict_discrete_range(value, values, step=.01),
        values=[0,38] 
    )
    
    auto_restart = Instrument.control(
        'AST?','AST %d',
        """ Set auto restart mode
        """,
        validator=strict_discrete_set,
        values=[0,1] 
    )
    
    save = Instrument.setting(
        'SAV',
        """ Save instrument settings
        """,
    )
    
    recall = Instrument.setting(
        'RCL',
        """ Recall instrument settings
        """,
    )
    
    def ramp_to_current(self, target_current, steps=20, pause=0.2):
        """ Ramps to a target current from the set current value over
        a certain number of linear steps, each separated by a pause duration.
        :param target_current: A current in Amps
        :param steps: An integer number of steps
        :param pause: A pause duration in seconds to wait between steps """
        currents = [round(i,2) for i in np.linspace(self.current, target_current, steps)]
        for current in currents:
            self.current = current
            sleep(pause)
    

    def shutdown(self):
        log.info("Shutting down %s." % self.name)
        self.ramp_to_current(0.0)
        self.source_output = False<|MERGE_RESOLUTION|>--- conflicted
+++ resolved
@@ -72,66 +72,59 @@
         validator=strict_discrete_set,
         values=list(range(0,31))
     )
-
-    clear = Instrument.setting(
-        'CLS',
-        """Clear status sets FEVE and SEVE registers to zero """
-    )
-    
-    reset = Instrument.setting(
-        'CLS',
-        """Clear status sets FEVE and SEVE registers to zero """
-    )
-    
-    remote = Instrument.control(
-        'RMT?','RMT %d',
-        """Clear status sets FEVE and SEVE registers to zero """,
-        validator=strict_discrete_set,
-        values=[0,1,2] 
-    )
-    
-    multidrop_capability = Instrument.measurement(
-        'MDAV?',
-        """Multi-drop option is available, 1 is installed, 0 is not installed """
-    )
-    
-    master_slave_setting = Instrument.measurement(
-        'MS?',
-        """Master and slave setting. Master: n = 1,2,3,4 Slave: n = 0 """
-    )
-    
-    repeat = Instrument.measurement(
-        '\\',
-        """ Repeat the last command """
-    )
-    
-    identity = Instrument.measurement(
-        'IDN?',
-        """ Identity of the insturment """
-    )
-    
-    version = Instrument.measurement(
-        'REV?',
-        """ Software version on instrument """
-    )
-    
-    serial = Instrument.measurement(
-        'SN?',
-        """Serial number of the instrument """
-    )
-<<<<<<< HEAD
-    
-    last_test_date = Instrument.measurement(
-        'DATE?',
-        """ Date of the last experiment """
-=======
     frequency = Instrument.control(
         "OF.", "OF. %g",
         """ A floating point property that represents the lock-in
         frequency in Hz. This property can be set. """,
         validator=lambda v, vs: strict_discrete_range(v,vs,.01),
         values=[0.001, 1.2e5]
->>>>>>> ae0cf769
+    )
+    
+    reset = Instrument.setting(
+        'CLS',
+        """Clear status sets FEVE and SEVE registers to zero """
+    )
+    
+    remote = Instrument.control(
+        'RMT?','RMT %d',
+        """Clear status sets FEVE and SEVE registers to zero """,
+        validator=strict_discrete_set,
+        values=[0,1,2] 
+    )
+    
+    multidrop_capability = Instrument.measurement(
+        'MDAV?',
+        """Multi-drop option is available, 1 is installed, 0 is not installed """
+    )
+    
+    master_slave_setting = Instrument.measurement(
+        'MS?',
+        """Master and slave setting. Master: n = 1,2,3,4 Slave: n = 0 """
+    )
+    
+    repeat = Instrument.measurement(
+        '\\',
+        """ Repeat the last command """
+    )
+    
+    identity = Instrument.measurement(
+        'IDN?',
+        """ Identity of the insturment """
+    )
+    
+    version = Instrument.measurement(
+        'REV?',
+        """ Software version on instrument """
+    )
+    
+    serial = Instrument.measurement(
+        'SN?',
+        """Serial number of the instrument """
+    )
+    
+    last_test_date = Instrument.measurement(
+        'DATE?',
+        """ Date of the last experiment """
     )
     
     voltage = Instrument.control(
