--- conflicted
+++ resolved
@@ -44,12 +44,8 @@
     def __init__(self, adapter, name="Signal Recovery DSP 7265", **kwargs):
         super().__init__(
             adapter,
-<<<<<<< HEAD
-            name="Signal Recovery DSP 7265",
-=======
             name,
             includeSCPI=False,
->>>>>>> 2acd6665
             **kwargs
         )
 
