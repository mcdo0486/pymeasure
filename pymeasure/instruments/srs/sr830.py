#
# This file is part of the PyMeasure package.
#
# Copyright (c) 2013-2024 PyMeasure Developers
#
# Permission is hereby granted, free of charge, to any person obtaining a copy
# of this software and associated documentation files (the "Software"), to deal
# in the Software without restriction, including without limitation the rights
# to use, copy, modify, merge, publish, distribute, sublicense, and/or sell
# copies of the Software, and to permit persons to whom the Software is
# furnished to do so, subject to the following conditions:
#
# The above copyright notice and this permission notice shall be included in
# all copies or substantial portions of the Software.
#
# THE SOFTWARE IS PROVIDED "AS IS", WITHOUT WARRANTY OF ANY KIND, EXPRESS OR
# IMPLIED, INCLUDING BUT NOT LIMITED TO THE WARRANTIES OF MERCHANTABILITY,
# FITNESS FOR A PARTICULAR PURPOSE AND NONINFRINGEMENT. IN NO EVENT SHALL THE
# AUTHORS OR COPYRIGHT HOLDERS BE LIABLE FOR ANY CLAIM, DAMAGES OR OTHER
# LIABILITY, WHETHER IN AN ACTION OF CONTRACT, TORT OR OTHERWISE, ARISING FROM,
# OUT OF OR IN CONNECTION WITH THE SOFTWARE OR THE USE OR OTHER DEALINGS IN
# THE SOFTWARE.
#

import re
import time
import numpy as np
from enum import IntFlag
from pymeasure.instruments import Instrument
<<<<<<< HEAD
from pymeasure.instruments.validators import discreteTruncate
=======
>>>>>>> 30018f62
from pymeasure.instruments.validators import strict_discrete_set, \
    truncated_discrete_set, truncated_range, discreteTruncate


class LIAStatus(IntFlag):
    """ IntFlag type that is returned by the lia_status property.
    """
    NO_ERROR = 0
    INPUT_OVERLOAD = 1
    FILTER_OVERLOAD = 2
    OUTPUT_OVERLOAD = 4
    REF_UNLOCK = 8
    FREQ_RANGE_CHANGE = 16
    TC_CHANGE = 32
    TRIGGER = 64
    UNUSED = 128


class ERRStatus(IntFlag):
    """ IntFlag type that is returned by the err_status property.
    """
    NO_ERROR = 0
    BACKUP_ERR = 2
    RAM_ERR = 4
    ROM_ERR = 16
    GPIB_ERR = 32
    DSP_ERR = 64
    MATH_ERR = 128


class SR830(Instrument):
    SAMPLE_FREQUENCIES = [
        62.5e-3, 125e-3, 250e-3, 500e-3, 1, 2, 4, 8, 16,
        32, 64, 128, 256, 512
    ]
    SENSITIVITIES = [
        2e-9, 5e-9, 10e-9, 20e-9, 50e-9, 100e-9, 200e-9,
        500e-9, 1e-6, 2e-6, 5e-6, 10e-6, 20e-6, 50e-6, 100e-6,
        200e-6, 500e-6, 1e-3, 2e-3, 5e-3, 10e-3, 20e-3,
        50e-3, 100e-3, 200e-3, 500e-3, 1
    ]
    TIME_CONSTANTS = [
        10e-6, 30e-6, 100e-6, 300e-6, 1e-3, 3e-3, 10e-3,
        30e-3, 100e-3, 300e-3, 1, 3, 10, 30, 100, 300, 1e3,
        3e3, 10e3, 30e3
    ]
    FILTER_SLOPES = [6, 12, 18, 24]
    EXPANSION_VALUES = [1, 10, 100]
    RESERVE_VALUES = ['High Reserve', 'Normal', 'Low Noise']
    CHANNELS = ['X', 'Y', 'R']
    INPUT_CONFIGS = ['A', 'A - B', 'I (1 MOhm)', 'I (100 MOhm)']
    INPUT_GROUNDINGS = ['Float', 'Ground']
    INPUT_COUPLINGS = ['AC', 'DC']
    INPUT_NOTCH_CONFIGS = ['None', 'Line', '2 x Line', 'Both']
    REFERENCE_SOURCES = ['External', 'Internal']
    SNAP_ENUMERATION = {"x": 1, "y": 2, "r": 3, "theta": 4,
                        "aux in 1": 5, "aux in 2": 6, "aux in 3": 7, "aux in 4": 8,
                        "frequency": 9, "ch1": 10, "ch2": 11}
    REFERENCE_SOURCE_TRIGGER = ['SINE', 'POS EDGE', 'NEG EDGE']
    INPUT_FILTER = ['Off', 'On']

    sine_voltage = Instrument.control(
        "SLVL?", "SLVL%0.3f",
        """ A floating point property that represents the reference sine-wave
        voltage in Volts. This property can be set. """,
        validator=truncated_range,
        values=[0.004, 5.0]
    )
    frequency = Instrument.control(
        "FREQ?", "FREQ%0.5e",
        """ A floating point property that represents the lock-in frequency
        in Hz. This property can be set. """,
        validator=truncated_range,
        values=[0.001, 102000]
    )
    phase = Instrument.control(
        "PHAS?", "PHAS%0.2f",
        """ A floating point property that represents the lock-in phase
        in degrees. This property can be set. """,
        validator=truncated_range,
        values=[-360, 729.99]
    )
    x = Instrument.measurement("OUTP?1",
                               """ Reads the X value in Volts. """
                               )
    y = Instrument.measurement("OUTP?2",
                               """ Reads the Y value in Volts. """
                               )

    lia_status = Instrument.measurement(
        "LIAS?",
        """ Reads the value of the lockin amplifier (LIA) status byte. Returns a binary string with
            positions within the string corresponding to different status flags:

            +----+--------------------------------------+
            |Bit | Status                               |
            +====+======================================+
            | 0  | Input/Amplifier overload             |
            +----+--------------------------------------+
            | 1  | Time constant filter overload        |
            +----+--------------------------------------+
            | 2  | Output overload                      |
            +----+--------------------------------------+
            | 3  | Reference unlock                     |
            +----+--------------------------------------+
            | 4  | Detection frequency range switched   |
            +----+--------------------------------------+
            | 5  | Time constant changed indirectly     |
            +----+--------------------------------------+
            | 6  | Data storage triggered               |
            +----+--------------------------------------+
            | 7  | unused                               |
            +----+--------------------------------------+
            """,
        get_process=lambda s: LIAStatus(int(s)),
    )

    err_status = Instrument.measurement(
        "ERRS?",
        """Reads the value of the lockin error (ERR) status byte. Returns an IntFlag type with
        positions within the string corresponding to different error flags:

        +----+--------------------------------------+
        |Bit | Status                               |
        +====+======================================+
        | 0  | unused                               |
        +----+--------------------------------------+
        | 1  | backup error                         |
        +----+--------------------------------------+
        | 2  | RAM error                            |
        +----+--------------------------------------+
        | 3  | unused                               |
        +----+--------------------------------------+
        | 4  | ROM error                            |
        +----+--------------------------------------+
        | 5  | GPIB error                           |
        +----+--------------------------------------+
        | 6  | DSP error                            |
        +----+--------------------------------------+
        | 7  | DSP error                            |
        +----+--------------------------------------+
        """,
        get_process=lambda s: ERRStatus(int(s)),
    )

    @property
    def xy(self):
        """ Reads the X and Y values in Volts. """
        return self.snap()

    magnitude = Instrument.measurement("OUTP?3",
                                       """ Reads the magnitude in Volts. """
                                       )
    theta = Instrument.measurement("OUTP?4",
                                   """ Reads the theta value in degrees. """
                                   )
    channel1 = Instrument.control(
        "DDEF?1;", "DDEF1,%d,0",
        """ A string property that represents the type of Channel 1,
        taking the values X, R, X Noise, Aux In 1, or Aux In 2.
        This property can be set.""",
        validator=strict_discrete_set,
        values=['X', 'R', 'X Noise', 'Aux In 1', 'Aux In 2'],
        map_values=True
    )
    channel2 = Instrument.control(
        "DDEF?2;", "DDEF2,%d,0",
        """ A string property that represents the type of Channel 2,
        taking the values Y, Theta, Y Noise, Aux In 3, or Aux In 4.
        This property can be set.""",
        validator=strict_discrete_set,
        values=['Y', 'Theta', 'Y Noise', 'Aux In 3', 'Aux In 4'],
        map_values=True
    )
    sensitivity = Instrument.control(
        "SENS?", "SENS%d",
        """ A floating point property that controls the sensitivity in Volts,
        which can take discrete values from 2 nV to 1 V. Values are truncated
        to the next highest level if they are not exact. """,
        validator=truncated_discrete_set,
        values=SENSITIVITIES,
        map_values=True
    )
    time_constant = Instrument.control(
        "OFLT?", "OFLT%d",
        """ A floating point property that controls the time constant
        in seconds, which can take discrete values from 10 microseconds
        to 30,000 seconds. Values are truncated to the next highest
        level if they are not exact. """,
        validator=truncated_discrete_set,
        values=TIME_CONSTANTS,
        map_values=True
    )
    filter_slope = Instrument.control(
        "OFSL?", "OFSL%d",
        """ An integer property that controls the filter slope, which
        can take on the values 6, 12, 18, and 24 dB/octave. Values are
        truncated to the next highest level if they are not exact. """,
        validator=truncated_discrete_set,
        values=FILTER_SLOPES,
        map_values=True
    )
    filter_synchronous = Instrument.control(
        "SYNC?", "SYNC %d",
        """A boolean property that controls the synchronous filter.
        This property can be set. Allowed values are: True or False """,
        validator=strict_discrete_set,
        values={True: 1, False: 0},
        map_values=True
    )
    harmonic = Instrument.control(
        "HARM?", "HARM%d",
        """ An integer property that controls the harmonic that is measured.
        Allowed values are 1 to 19999. Can be set. """,
        validator=strict_discrete_set,
        values=range(1, 19999),
    )
    input_config = Instrument.control(
        "ISRC?", "ISRC %d",
        """ An string property that controls the input configuration. Allowed
        values are: {}""".format(INPUT_CONFIGS),
        validator=strict_discrete_set,
        values=INPUT_CONFIGS,
        map_values=True
    )
    input_grounding = Instrument.control(
        "IGND?", "IGND %d",
        """ An string property that controls the input shield grounding. Allowed
        values are: {}""".format(INPUT_GROUNDINGS),
        validator=strict_discrete_set,
        values=INPUT_GROUNDINGS,
        map_values=True
    )
    input_coupling = Instrument.control(
        "ICPL?", "ICPL %d",
        """ An string property that controls the input coupling. Allowed
        values are: {}""".format(INPUT_COUPLINGS),
        validator=strict_discrete_set,
        values=INPUT_COUPLINGS,
        map_values=True
    )
    input_notch_config = Instrument.control(
        "ILIN?", "ILIN %d",
        """ An string property that controls the input line notch filter
        status. Allowed values are: {}""".format(INPUT_NOTCH_CONFIGS),
        validator=strict_discrete_set,
        values=INPUT_NOTCH_CONFIGS,
        map_values=True
    )
    reference_source = Instrument.control(
        "FMOD?", "FMOD %d",
        """ An string property that controls the reference source. Allowed
        values are: {}""".format(REFERENCE_SOURCES),
        validator=strict_discrete_set,
        values=REFERENCE_SOURCES,
        map_values=True
    )
    reference_source_trigger = Instrument.control(
        "RSLP?", "RSLP %d",
        """ A string property that controls the reference source triggering. Allowed
             values are: {}""".format(REFERENCE_SOURCE_TRIGGER),
        validator=strict_discrete_set,
        values=REFERENCE_SOURCE_TRIGGER,
        map_values=True
    )

    aux_out_1 = Instrument.control(
        "AUXV?1;", "AUXV1,%f;",
        """ A floating point property that controls the output of Aux output 1 in
        Volts, taking values between -10.5 V and +10.5 V.
        This property can be set.""",
        validator=truncated_range,
        values=[-10.5, 10.5]
    )
    # For consistency with other lock-in instrument classes
    dac1 = aux_out_1

    aux_out_2 = Instrument.control(
        "AUXV?2;", "AUXV2,%f;",
        """ A floating point property that controls the output of Aux output 2 in
        Volts, taking values between -10.5 V and +10.5 V.
        This property can be set.""",
        validator=truncated_range,
        values=[-10.5, 10.5]
    )
    # For consistency with other lock-in instrument classes
    dac2 = aux_out_2

    aux_out_3 = Instrument.control(
        "AUXV?3;", "AUXV3,%f;",
        """ A floating point property that controls the output of Aux output 3 in
        Volts, taking values between -10.5 V and +10.5 V.
        This property can be set.""",
        validator=truncated_range,
        values=[-10.5, 10.5]
    )
    # For consistency with other lock-in instrument classes
    dac3 = aux_out_3

    aux_out_4 = Instrument.control(
        "AUXV?4;", "AUXV4,%f;",
        """ A floating point property that controls the output of Aux output 4 in
        Volts, taking values between -10.5 V and +10.5 V.
        This property can be set.""",
        validator=truncated_range,
        values=[-10.5, 10.5]
    )
    # For consistency with other lock-in instrument classes
    dac4 = aux_out_4

    aux_in_1 = Instrument.measurement(
        "OAUX?1;",
        """ Reads the Aux input 1 value in Volts with 1/3 mV resolution. """
    )
    # For consistency with other lock-in instrument classes
    adc1 = aux_in_1

    aux_in_2 = Instrument.measurement(
        "OAUX?2;",
        """ Reads the Aux input 2 value in Volts with 1/3 mV resolution. """
    )
    # For consistency with other lock-in instrument classes
    adc2 = aux_in_2

    aux_in_3 = Instrument.measurement(
        "OAUX?3;",
        """ Reads the Aux input 3 value in Volts with 1/3 mV resolution. """
    )
    # For consistency with other lock-in instrument classes
    adc3 = aux_in_3

    aux_in_4 = Instrument.measurement(
        "OAUX?4;",
        """ Reads the Aux input 4 value in Volts with 1/3 mV resolution. """
    )
    # For consistency with other lock-in instrument classes
    adc4 = aux_in_4

    def __init__(self, adapter, name="Stanford Research Systems SR830 Lock-in amplifier",
                 **kwargs):
        super().__init__(
            adapter,
            name,
            **kwargs
        )

    def auto_gain(self):
        self.write("AGAN")

    def auto_reserve(self):
        self.write("ARSV")

    def auto_phase(self):
        self.write("APHS")

    def auto_offset(self, channel):
        """ Offsets the channel (X, Y, or R) to zero """
        if channel not in self.CHANNELS:
            raise ValueError('SR830 channel is invalid')
        channel = self.CHANNELS.index(channel) + 1
        self.write("AOFF %d" % channel)

    def get_scaling(self, channel):
        """ Returns the offset precent and the exapnsion term
        that are used to scale the channel in question
        """
        if channel not in self.CHANNELS:
            raise ValueError('SR830 channel is invalid')
        channel = self.CHANNELS.index(channel) + 1
        offset, expand = self.ask("OEXP? %d" % channel).split(',')
        return float(offset), self.EXPANSION_VALUES[int(expand)]

    def set_scaling(self, channel, precent, expand=0):
        """ Sets the offset of a channel (X=1, Y=2, R=3) to a
        certain precent (-105% to 105%) of the signal, with
        an optional expansion term (0, 10=1, 100=2)
        """
        if channel not in self.CHANNELS:
            raise ValueError('SR830 channel is invalid')
        channel = self.CHANNELS.index(channel) + 1
        expand = discreteTruncate(expand, self.EXPANSION_VALUES)
        self.write("OEXP %i,%.2f,%i" % (channel, precent, expand))

    def output_conversion(self, channel):
        """ Returns a function that can be used to determine
        the signal from the channel output (X, Y, or R)
        """
        offset, expand = self.get_scaling(channel)
        sensitivity = self.sensitivity
        return lambda x: (x / (10. * expand) + offset) * sensitivity

    @property
    def sample_frequency(self):
        """ Gets the sample frequency in Hz """
        index = int(self.ask("SRAT?"))
        if index == 14:
            return None  # Trigger
        else:
            return SR830.SAMPLE_FREQUENCIES[index]

    @sample_frequency.setter
    def sample_frequency(self, frequency):
        """Sets the sample frequency in Hz (None is Trigger)"""
        assert type(frequency) in [float, int, type(None)]
        if frequency is None:
            index = 14  # Trigger
        else:
            frequency = discreteTruncate(frequency, SR830.SAMPLE_FREQUENCIES)
            index = SR830.SAMPLE_FREQUENCIES.index(frequency)
        self.write("SRAT%f" % index)

    def aquireOnTrigger(self, enable=True):
        self.write("TSTR%d" % enable)

    @property
    def reserve(self):
        return SR830.RESERVE_VALUES[int(self.ask("RMOD?"))]

    @reserve.setter
    def reserve(self, reserve):
        if reserve not in SR830.RESERVE_VALUES:
            index = 1
        else:
            index = SR830.RESERVE_VALUES.index(reserve)
        self.write("RMOD%d" % index)

    def is_out_of_range(self):
        """ Returns True if the magnitude is out of range
        """
        return int(self.ask("LIAS?2")) == 1

    def quick_range(self):
        """ While the magnitude is out of range, increase
        the sensitivity by one setting
        """
        self.write('LIAE 2,1')
        while self.is_out_of_range():
            self.write("SENS%d" % (int(self.ask("SENS?")) + 1))
            time.sleep(5.0 * self.time_constant)
            self.write("*CLS")
        # Set the range as low as possible
        newsensitivity = 1.15 * abs(self.magnitude)
        if self.input_config in ('I (1 MOhm)', 'I (100 MOhm)'):
            newsensitivity = newsensitivity * 1e6
        self.sensitivity = newsensitivity

    @property
    def buffer_count(self):
        query = self.ask("SPTS?")
        if query.count("\n") > 1:
            return int(re.match(r"\d+\n$", query, re.MULTILINE).group(0))
        else:
            return int(query)

    def fill_buffer(self, count: int, has_aborted=lambda: False, delay=0.001):
        """ Fill two numpy arrays with the content of the instrument buffer

        Eventually waiting until the specified number of recording is done
        """
        ch1 = np.empty(count, np.float32)
        ch2 = np.empty(count, np.float32)
        currentCount = self.buffer_count
        index = 0
        while currentCount < count:
            if currentCount > index:
                ch1[index:currentCount] = self.get_buffer(1, index, currentCount)
                ch2[index:currentCount] = self.get_buffer(2, index, currentCount)
                index = currentCount
                time.sleep(delay)
            currentCount = self.buffer_count
            if has_aborted():
                self.pause_buffer()
                return ch1, ch2
        self.pause_buffer()
        ch1[index: count + 1] = self.get_buffer(1, index, count)  # noqa: E203
        ch2[index: count + 1] = self.get_buffer(2, index, count)  # noqa: E203
        return ch1, ch2

    def buffer_measure(self, count, stopRequest=None, delay=1e-3):
        """ Start a fast measurement mode and transfers data from buffer to extract mean
        and std measurements

        Return the mean and std from both channels
        """
        self.write("FAST2;STRD")
        ch1 = np.empty(count, np.float64)
        ch2 = np.empty(count, np.float64)
        currentCount = self.buffer_count
        index = 0
        while currentCount < count:
            if currentCount > index:
                ch1[index:currentCount] = self.get_buffer(1, index, currentCount)
                ch2[index:currentCount] = self.get_buffer(2, index, currentCount)
                index = currentCount
                time.sleep(delay)
            currentCount = self.buffer_count
            if stopRequest is not None and stopRequest.isSet():
                self.pause_buffer()
                return (0, 0, 0, 0)
        self.pause_buffer()
        ch1[index:count] = self.get_buffer(1, index, count)
        ch2[index:count] = self.get_buffer(2, index, count)
        return (ch1.mean(), ch1.std(), ch2.mean(), ch2.std())

    def pause_buffer(self):
        self.write("PAUS")

    def start_buffer(self, fast=True):
        if fast:
            self.write("FAST2;STRD")
        else:
            self.write("FAST0")

    def wait_for_buffer(self, count, has_aborted=lambda: False,
                        timeout=60, timestep=0.01):
        """ Wait for the buffer to fill a certain count
        """
        i = 0
        while not self.buffer_count >= count and i < (timeout / timestep):
            time.sleep(timestep)
            i += 1
            if has_aborted():
                return False
        self.pause_buffer()

    def get_buffer(self, channel=1, start=0, end=None):
        """ Acquires the 32 bit floating point data through binary transfer
        """
        if end is None:
            end = self.buffer_count
        return self.binary_values("TRCB?%d,%d,%d" % (
            channel, start, end - start))

    def reset_buffer(self):
        self.write("REST")

    def trigger(self):
        self.write("TRIG")

    def snap(self, val1="X", val2="Y", *vals):
        """ Method that records and retrieves 2 to 6 parameters at a single
        instant. The parameters can be one of: X, Y, R, Theta, Aux In 1,
        Aux In 2, Aux In 3, Aux In 4, Frequency, CH1, CH2.
        Default is "X" and "Y".

        :param val1: first parameter to retrieve
        :param val2: second parameter to retrieve
        :param vals: other parameters to retrieve (optional)
        """
        if len(vals) > 4:
            raise ValueError("No more that 6 values (in total) can be captured"
                             "simultaneously.")

        # check if additional parameters are given as a list
        if len(vals) == 1 and isinstance(vals[0], (list, tuple)):
            vals = vals[0]

        # make a list of all vals
        vals = [val1, val2] + list(vals)

        vals_idx = [str(self.SNAP_ENUMERATION[val.lower()]) for val in vals]

        command = "SNAP? " + ",".join(vals_idx)
        return self.values(command)

    def save_setup(self, setup_number: int):
        """Save the current instrument configuration (all parameters) in a memory
        referred to by an integer

        :param setup_number: the integer referring to the memory (between 1 and 9 (included))
        """
        if 1 <= setup_number <= 9:
            self.write(f'SSET{setup_number:d};')

    def load_setup(self, setup_number: int):
        """ Load a previously saved instrument configuration from the memory referred
        to by an integer

        :param setup_number: the integer referring to the memory (between 1 and 9 (included))
        """
        if 1 <= setup_number <= 9:
            self.write(f'RSET{setup_number:d};')

    def start_scan(self):
        """ Start the data recording into the buffer
        """
        self.write('STRT')

    def pause_scan(self):
        """ Pause the data recording
        """
        self.write('PAUS')<|MERGE_RESOLUTION|>--- conflicted
+++ resolved
@@ -27,10 +27,6 @@
 import numpy as np
 from enum import IntFlag
 from pymeasure.instruments import Instrument
-<<<<<<< HEAD
-from pymeasure.instruments.validators import discreteTruncate
-=======
->>>>>>> 30018f62
 from pymeasure.instruments.validators import strict_discrete_set, \
     truncated_discrete_set, truncated_range, discreteTruncate
 
