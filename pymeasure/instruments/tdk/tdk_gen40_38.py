--- conflicted
+++ resolved
@@ -49,8 +49,6 @@
         print(psu.actual_current)           # Measure actual PSU current
         print(psu.actual_voltage)           # Measure actual PSU voltage
         psu.shutdown()                      # Run shutdown command
-<<<<<<< HEAD
-=======
 
     The initialization of a TDK instrument requires the current address
     of the TDK power supply. The default address for the TDK Lambda is 6.
@@ -58,7 +56,6 @@
     :param adapter: VISAAdapter instance
     :param name: Instrument name. Default is "TDK Lambda Gen40-38"
     :param address: Serial port daisy chain number. Default is 6.
->>>>>>> 8ddfefc0
     """
 
     # ~~~~~~~~~~~~~~~~~~~~~~~~~~~~~~~~~~~~~~~~~~~~~~~~~~~~~~~~~~~~~~~~~~~~~~~~~
